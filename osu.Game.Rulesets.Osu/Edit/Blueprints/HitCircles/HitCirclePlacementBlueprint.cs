// Copyright (c) ppy Pty Ltd <contact@ppy.sh>. Licensed under the MIT Licence.
// See the LICENCE file in the repository root for full licence text.

using osu.Framework.Input.Events;
using osu.Game.Rulesets.Edit;
using osu.Game.Rulesets.Osu.Edit.Blueprints.HitCircles.Components;
using osu.Game.Rulesets.Osu.Objects;
using osuTK;

namespace osu.Game.Rulesets.Osu.Edit.Blueprints.HitCircles
{
    public class HitCirclePlacementBlueprint : PlacementBlueprint
    {
        public new HitCircle HitObject => (HitCircle)base.HitObject;

        private readonly HitCirclePiece circlePiece;

        public HitCirclePlacementBlueprint()
            : base(new HitCircle())
        {
            InternalChild = circlePiece = new HitCirclePiece();
        }

<<<<<<< HEAD
        protected override void LoadComplete()
        {
            base.LoadComplete();

            // Fixes a 1-frame position discrepancy due to the first mouse move event happening in the next frame
            HitObject.Position = Parent?.ToLocalSpace(GetContainingInputManager().CurrentState.Mouse.Position) ?? Vector2.Zero;
        }

        protected override void Update()
        {
            base.Update();

            circlePiece.UpdateFrom(HitObject);
        }

=======
>>>>>>> c2b44401
        protected override bool OnClick(ClickEvent e)
        {
            HitObject.StartTime = EditorClock.CurrentTime;
            EndPlacement();
            return true;
        }

        public override void UpdatePosition(Vector2 screenSpacePosition)
        {
            HitObject.Position = ToLocalSpace(screenSpacePosition);
        }
    }
}<|MERGE_RESOLUTION|>--- conflicted
+++ resolved
@@ -21,24 +21,6 @@
             InternalChild = circlePiece = new HitCirclePiece();
         }
 
-<<<<<<< HEAD
-        protected override void LoadComplete()
-        {
-            base.LoadComplete();
-
-            // Fixes a 1-frame position discrepancy due to the first mouse move event happening in the next frame
-            HitObject.Position = Parent?.ToLocalSpace(GetContainingInputManager().CurrentState.Mouse.Position) ?? Vector2.Zero;
-        }
-
-        protected override void Update()
-        {
-            base.Update();
-
-            circlePiece.UpdateFrom(HitObject);
-        }
-
-=======
->>>>>>> c2b44401
         protected override bool OnClick(ClickEvent e)
         {
             HitObject.StartTime = EditorClock.CurrentTime;
