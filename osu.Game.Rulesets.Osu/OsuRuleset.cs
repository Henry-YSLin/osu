﻿// Copyright (c) ppy Pty Ltd <contact@ppy.sh>. Licensed under the MIT Licence.
// See the LICENCE file in the repository root for full licence text.

#nullable disable

using osu.Game.Beatmaps;
using osu.Game.Graphics;
using osu.Game.Rulesets.Mods;
using osu.Game.Rulesets.Osu.Mods;
using osu.Game.Rulesets.Osu.UI;
using osu.Game.Rulesets.UI;
using System.Collections.Generic;
using osu.Framework.Graphics;
using osu.Framework.Graphics.Sprites;
using osu.Game.Overlays.Settings;
using osu.Framework.Input.Bindings;
using osu.Game.Rulesets.Osu.Edit;
using osu.Game.Rulesets.Edit;
using osu.Game.Rulesets.Osu.Replays;
using osu.Game.Rulesets.Replays.Types;
using osu.Game.Beatmaps.Legacy;
using osu.Game.Configuration;
using osu.Game.Rulesets.Configuration;
using osu.Game.Rulesets.Difficulty;
using osu.Game.Rulesets.Osu.Beatmaps;
using osu.Game.Rulesets.Osu.Configuration;
using osu.Game.Rulesets.Osu.Difficulty;
using osu.Game.Rulesets.Osu.Scoring;
using osu.Game.Rulesets.Scoring;
using osu.Game.Scoring;
using osu.Game.Skinning;
using System;
using System.Linq;
using osu.Framework.Extensions.EnumExtensions;
using osu.Game.Rulesets.Osu.Edit.Setup;
using osu.Game.Rulesets.Osu.Objects;
using osu.Game.Rulesets.Osu.Skinning.Legacy;
using osu.Game.Rulesets.Osu.Statistics;
using osu.Game.Screens.Edit.Setup;
using osu.Game.Screens.Ranking.Statistics;

namespace osu.Game.Rulesets.Osu
{
    public class OsuRuleset : Ruleset, ILegacyRuleset
    {
        public override DrawableRuleset CreateDrawableRulesetWith(IBeatmap beatmap, IReadOnlyList<Mod> mods = null) => new DrawableOsuRuleset(this, beatmap, mods);

        public override ScoreProcessor CreateScoreProcessor() => new OsuScoreProcessor();

        public override IBeatmapConverter CreateBeatmapConverter(IBeatmap beatmap) => new OsuBeatmapConverter(beatmap, this);

        public override IBeatmapProcessor CreateBeatmapProcessor(IBeatmap beatmap) => new OsuBeatmapProcessor(beatmap);

        public const string SHORT_NAME = "osu";

        public override IEnumerable<KeyBinding> GetDefaultKeyBindings(int variant = 0) => new[]
        {
            new KeyBinding(InputKey.Z, OsuAction.LeftButton),
            new KeyBinding(InputKey.X, OsuAction.RightButton),
            new KeyBinding(InputKey.MouseLeft, OsuAction.LeftButton),
            new KeyBinding(InputKey.MouseRight, OsuAction.RightButton),
        };

        public override IEnumerable<Mod> ConvertFromLegacyMods(LegacyMods mods)
        {
            if (mods.HasFlagFast(LegacyMods.Nightcore))
                yield return new OsuModNightcore();
            else if (mods.HasFlagFast(LegacyMods.DoubleTime))
                yield return new OsuModDoubleTime();

            if (mods.HasFlagFast(LegacyMods.Perfect))
                yield return new OsuModPerfect();
            else if (mods.HasFlagFast(LegacyMods.SuddenDeath))
                yield return new OsuModSuddenDeath();

            if (mods.HasFlagFast(LegacyMods.Autopilot))
                yield return new OsuModAutopilot();

            if (mods.HasFlagFast(LegacyMods.Cinema))
                yield return new OsuModCinema();
            else if (mods.HasFlagFast(LegacyMods.Autoplay))
                yield return new OsuModAutoplay();

            if (mods.HasFlagFast(LegacyMods.Easy))
                yield return new OsuModEasy();

            if (mods.HasFlagFast(LegacyMods.Flashlight))
                yield return new OsuModFlashlight();

            if (mods.HasFlagFast(LegacyMods.HalfTime))
                yield return new OsuModHalfTime();

            if (mods.HasFlagFast(LegacyMods.HardRock))
                yield return new OsuModHardRock();

            if (mods.HasFlagFast(LegacyMods.Hidden))
                yield return new OsuModHidden();

            if (mods.HasFlagFast(LegacyMods.NoFail))
                yield return new OsuModNoFail();

            if (mods.HasFlagFast(LegacyMods.Relax))
                yield return new OsuModRelax();

            if (mods.HasFlagFast(LegacyMods.SpunOut))
                yield return new OsuModSpunOut();

            if (mods.HasFlagFast(LegacyMods.Target))
                yield return new OsuModTarget();

            if (mods.HasFlagFast(LegacyMods.TouchDevice))
                yield return new OsuModTouchDevice();
        }

        public override LegacyMods ConvertToLegacyMods(Mod[] mods)
        {
            var value = base.ConvertToLegacyMods(mods);

            foreach (var mod in mods)
            {
                switch (mod)
                {
                    case OsuModAutopilot:
                        value |= LegacyMods.Autopilot;
                        break;

                    case OsuModSpunOut:
                        value |= LegacyMods.SpunOut;
                        break;

                    case OsuModTarget:
                        value |= LegacyMods.Target;
                        break;

                    case OsuModTouchDevice:
                        value |= LegacyMods.TouchDevice;
                        break;
                }
            }

            return value;
        }

        public override IEnumerable<Mod> GetModsFor(ModType type)
        {
            switch (type)
            {
                case ModType.DifficultyReduction:
                    return new Mod[]
                    {
                        new OsuModEasy(),
                        new OsuModNoFail(),
                        new MultiMod(new OsuModHalfTime(), new OsuModDaycore()),
                    };

                case ModType.DifficultyIncrease:
                    return new Mod[]
                    {
                        new OsuModHardRock(),
                        new MultiMod(new OsuModSuddenDeath(), new OsuModPerfect()),
                        new MultiMod(new OsuModDoubleTime(), new OsuModNightcore()),
                        new OsuModHidden(),
                        new MultiMod(new OsuModFlashlight(), new OsuModBlinds()),
                        new OsuModStrictTracking()
                    };

                case ModType.Conversion:
                    return new Mod[]
                    {
                        new OsuModTarget(),
                        new OsuModDifficultyAdjust(),
                        new OsuModClassic(),
                        new OsuModRandom(),
                        new OsuModMirror(),
                        new MultiMod(new OsuModAlternate(), new OsuModSingleTap())
                    };

                case ModType.Automation:
                    return new Mod[]
                    {
                        new MultiMod(new OsuModAutoplay(), new OsuModCinema()),
                        new OsuModRelax(),
                        new OsuModAutopilot(),
                        new OsuModSpunOut(),
                    };

                case ModType.Fun:
                    return new Mod[]
                    {
                        new OsuModTransform(),
                        new OsuModWiggle(),
                        new OsuModSpinIn(),
                        new MultiMod(new OsuModGrow(), new OsuModDeflate()),
                        new MultiMod(new ModWindUp(), new ModWindDown()),
                        new OsuModTraceable(),
                        new OsuModBarrelRoll(),
                        new OsuModApproachDifferent(),
                        new OsuModMuted(),
                        new OsuModNoScope(),
<<<<<<< HEAD
                        new OsuModAimAssist(),
                        new OsuModPiledUp()
=======
                        new MultiMod(new OsuModMagnetised(), new OsuModRepel()),
                        new ModAdaptiveSpeed()
>>>>>>> 5b9be3e6
                    };

                case ModType.System:
                    return new Mod[]
                    {
                        new OsuModTouchDevice(),
                    };

                default:
                    return Array.Empty<Mod>();
            }
        }

        public override Drawable CreateIcon() => new SpriteIcon { Icon = OsuIcon.RulesetOsu };

        public override DifficultyCalculator CreateDifficultyCalculator(IWorkingBeatmap beatmap) => new OsuDifficultyCalculator(RulesetInfo, beatmap);

        public override PerformanceCalculator CreatePerformanceCalculator() => new OsuPerformanceCalculator();

        public override HitObjectComposer CreateHitObjectComposer() => new OsuHitObjectComposer(this);

        public override IBeatmapVerifier CreateBeatmapVerifier() => new OsuBeatmapVerifier();

        public override string Description => "osu!";

        public override string ShortName => SHORT_NAME;

        public override string PlayingVerb => "Clicking circles";

        public override RulesetSettingsSubsection CreateSettings() => new OsuSettingsSubsection(this);

        public override ISkin CreateLegacySkinProvider(ISkin skin, IBeatmap beatmap) => new OsuLegacySkinTransformer(skin);

        public int LegacyID => 0;

        public override IConvertibleReplayFrame CreateConvertibleReplayFrame() => new OsuReplayFrame();

        public override IRulesetConfigManager CreateConfig(SettingsStore settings) => new OsuRulesetConfigManager(settings, RulesetInfo);

        protected override IEnumerable<HitResult> GetValidHitResults()
        {
            return new[]
            {
                HitResult.Great,
                HitResult.Ok,
                HitResult.Meh,

                HitResult.LargeTickHit,
                HitResult.SmallTickHit,
                HitResult.SmallBonus,
                HitResult.LargeBonus,
            };
        }

        public override string GetDisplayNameForHitResult(HitResult result)
        {
            switch (result)
            {
                case HitResult.LargeTickHit:
                    return "slider tick";

                case HitResult.SmallTickHit:
                    return "slider end";

                case HitResult.SmallBonus:
                    return "spinner spin";

                case HitResult.LargeBonus:
                    return "spinner bonus";
            }

            return base.GetDisplayNameForHitResult(result);
        }

        public override StatisticRow[] CreateStatisticsForScore(ScoreInfo score, IBeatmap playableBeatmap)
        {
            var timedHitEvents = score.HitEvents.Where(e => e.HitObject is HitCircle && !(e.HitObject is SliderTailCircle)).ToList();

            return new[]
            {
                new StatisticRow
                {
                    Columns = new[]
                    {
                        new StatisticItem("Performance Breakdown", () => new PerformanceBreakdownChart(score, playableBeatmap)
                        {
                            RelativeSizeAxes = Axes.X,
                            AutoSizeAxes = Axes.Y
                        }),
                    }
                },
                new StatisticRow
                {
                    Columns = new[]
                    {
                        new StatisticItem("Timing Distribution", () => new HitEventTimingDistributionGraph(timedHitEvents)
                        {
                            RelativeSizeAxes = Axes.X,
                            Height = 250
                        }, true),
                    }
                },
                new StatisticRow
                {
                    Columns = new[]
                    {
                        new StatisticItem("Accuracy Heatmap", () => new AccuracyHeatmap(score, playableBeatmap)
                        {
                            RelativeSizeAxes = Axes.X,
                            Height = 250
                        }, true),
                    }
                },
                new StatisticRow
                {
                    Columns = new[]
                    {
                        new StatisticItem(string.Empty, () => new SimpleStatisticTable(3, new SimpleStatisticItem[]
                        {
                            new AverageHitError(timedHitEvents),
                            new UnstableRate(timedHitEvents)
                        }), true)
                    }
                }
            };
        }

        public override RulesetSetupSection CreateEditorSetupSection() => new OsuSetupSection();
    }
}<|MERGE_RESOLUTION|>--- conflicted
+++ resolved
@@ -197,13 +197,9 @@
                         new OsuModApproachDifferent(),
                         new OsuModMuted(),
                         new OsuModNoScope(),
-<<<<<<< HEAD
-                        new OsuModAimAssist(),
+                        new MultiMod(new OsuModMagnetised(), new OsuModRepel()),
+                        new ModAdaptiveSpeed(),
                         new OsuModPiledUp()
-=======
-                        new MultiMod(new OsuModMagnetised(), new OsuModRepel()),
-                        new ModAdaptiveSpeed()
->>>>>>> 5b9be3e6
                     };
 
                 case ModType.System:
