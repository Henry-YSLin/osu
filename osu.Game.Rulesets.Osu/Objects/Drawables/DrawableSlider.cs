﻿// Copyright (c) 2007-2017 ppy Pty Ltd <contact@ppy.sh>.
// Licensed under the MIT Licence - https://raw.githubusercontent.com/ppy/osu/master/LICENCE

using OpenTK;
using osu.Framework.Graphics;
using osu.Game.Rulesets.Objects.Drawables;
using osu.Game.Rulesets.Osu.Objects.Drawables.Pieces;
using System.Collections.Generic;
using System.Linq;
using osu.Framework.Graphics.Containers;
using osu.Game.Rulesets.Osu.Judgements;
using osu.Framework.Graphics.Primitives;

namespace osu.Game.Rulesets.Osu.Objects.Drawables
{
    public class DrawableSlider : DrawableOsuHitObject, IDrawableHitObjectWithProxiedApproach
    {
        public readonly Slider Slider;

        public readonly DrawableHitCircle InitialCircle;

        private readonly List<ISliderProgress> components = new List<ISliderProgress>();

        private readonly Container<DrawableSliderTick> ticks;
        private readonly Container<DrawableRepeatPoint> repeatPoints;

        public readonly SliderBody Body;
        public readonly SliderBall Ball;

        public DrawableSlider(Slider s) : base(s)
        {
            Slider = s;

            Children = new Drawable[]
            {
                Body = new SliderBody(s)
                {
                    AccentColour = AccentColour,
                    Position = s.StackedPosition,
                    PathWidth = s.Scale * 64,
                },
                ticks = new Container<DrawableSliderTick>(),
                repeatPoints = new Container<DrawableRepeatPoint>(),
                Ball = new SliderBall(s)
                {
                    Scale = new Vector2(s.Scale),
                    AccentColour = AccentColour,
                    AlwaysPresent = true,
                    Alpha = 0
                },
                InitialCircle = new DrawableHitCircle(new HitCircle
                {
                    //todo: avoid creating this temporary HitCircle.
                    StartTime = s.StartTime,
                    Position = s.StackedPosition,
                    ComboIndex = s.ComboIndex,
                    Scale = s.Scale,
                    ComboColour = s.ComboColour,
                    Samples = s.Samples,
                    SampleControlPoint = s.SampleControlPoint
                })
            };

            components.Add(Body);
            components.Add(Ball);

            AddNested(InitialCircle);

            var repeatDuration = s.Curve.Distance / s.Velocity;
            foreach (var tick in s.NestedHitObjects.OfType<SliderTick>())
            {
                var repeatStartTime = s.StartTime + tick.RepeatIndex * repeatDuration;
                var fadeInTime = repeatStartTime + (tick.StartTime - repeatStartTime) / 2 - (tick.RepeatIndex == 0 ? FadeIn : FadeIn / 2);
                var fadeOutTime = repeatStartTime + repeatDuration;

                var drawableTick = new DrawableSliderTick(tick)
                {
                    FadeInTime = fadeInTime,
                    FadeOutTime = fadeOutTime,
                    Position = tick.Position,
                };

                ticks.Add(drawableTick);
                AddNested(drawableTick);
            }

            foreach (var repeatPoint in s.NestedHitObjects.OfType<RepeatPoint>())
            {
                var repeatStartTime = s.StartTime + repeatPoint.RepeatIndex * repeatDuration;
                var fadeInTime = repeatStartTime + (repeatPoint.StartTime - repeatStartTime) / 2 - (repeatPoint.RepeatIndex == 0 ? FadeIn : FadeIn / 2);
                var fadeOutTime = repeatStartTime + repeatDuration;

                var drawableRepeatPoint = new DrawableRepeatPoint(repeatPoint, this)
                {
                    FadeInTime = fadeInTime,
                    FadeOutTime = fadeOutTime,
                    Position = repeatPoint.Position,
                };

                repeatPoints.Add(drawableRepeatPoint);
                AddNested(drawableRepeatPoint);
            }
        }

        private int currentRepeat;
        public bool Tracking;

        protected override void Update()
        {
            base.Update();

            Tracking = Ball.Tracking;

            double progress = MathHelper.Clamp((Time.Current - Slider.StartTime) / Slider.Duration, 0, 1);

            int repeat = Slider.RepeatAt(progress);
            progress = Slider.ProgressAt(progress);

            if (repeat > currentRepeat)
<<<<<<< HEAD
            {
                if (repeat < Slider.RepeatCount && Ball.Tracking)
                    PlaySamples();
=======
>>>>>>> 08e15d63
                currentRepeat = repeat;

            //todo: we probably want to reconsider this before adding scoring, but it looks and feels nice.
            if (!InitialCircle.Judgements.Any(j => j.IsHit))
                InitialCircle.Position = Slider.Curve.PositionAt(progress);

            foreach (var c in components) c.UpdateProgress(progress, repeat);
            foreach (var t in ticks.Children) t.Tracking = Ball.Tracking;
        }

        protected override void CheckForJudgements(bool userTriggered, double timeOffset)
        {
            if (!userTriggered && Time.Current >= Slider.EndTime)
            {
                var judgementsCount = ticks.Children.Count + repeatPoints.Children.Count + 1;
                var judgementsHit = ticks.Children.Count(t => t.Judgements.Any(j => j.IsHit)) + repeatPoints.Children.Count(t => t.Judgements.Any(j => j.IsHit));
                if (InitialCircle.Judgements.Any(j => j.IsHit))
                    judgementsHit++;

                var hitFraction = (double)judgementsHit / judgementsCount;
                if (hitFraction == 1 && InitialCircle.Judgements.Any(j => j.Result == HitResult.Great))
                    AddJudgement(new OsuJudgement { Result = HitResult.Great });
                else if (hitFraction >= 0.5 && InitialCircle.Judgements.Any(j => j.Result >= HitResult.Good))
                    AddJudgement(new OsuJudgement { Result = HitResult.Good });
                else if (hitFraction > 0)
                    AddJudgement(new OsuJudgement { Result = HitResult.Meh });
                else
                    AddJudgement(new OsuJudgement { Result = HitResult.Miss });
            }
        }

        protected override void UpdateCurrentState(ArmedState state)
        {
            Ball.FadeIn();

            using (BeginDelayedSequence(Slider.Duration, true))
            {
                Body.FadeOut(160);
                Ball.FadeOut(160);

                this.FadeOut(800)
                    .Expire();
            }
        }

        public Drawable ProxiedLayer => InitialCircle.ApproachCircle;

        public override Vector2 SelectionPoint => ToScreenSpace(Body.Position);
        public override Quad SelectionQuad => Body.PathDrawQuad;
    }
}
<|MERGE_RESOLUTION|>--- conflicted
+++ resolved
@@ -1,176 +1,170 @@
-﻿// Copyright (c) 2007-2017 ppy Pty Ltd <contact@ppy.sh>.
-// Licensed under the MIT Licence - https://raw.githubusercontent.com/ppy/osu/master/LICENCE
-
-using OpenTK;
-using osu.Framework.Graphics;
-using osu.Game.Rulesets.Objects.Drawables;
-using osu.Game.Rulesets.Osu.Objects.Drawables.Pieces;
-using System.Collections.Generic;
-using System.Linq;
-using osu.Framework.Graphics.Containers;
-using osu.Game.Rulesets.Osu.Judgements;
-using osu.Framework.Graphics.Primitives;
-
-namespace osu.Game.Rulesets.Osu.Objects.Drawables
-{
-    public class DrawableSlider : DrawableOsuHitObject, IDrawableHitObjectWithProxiedApproach
-    {
-        public readonly Slider Slider;
-
-        public readonly DrawableHitCircle InitialCircle;
-
-        private readonly List<ISliderProgress> components = new List<ISliderProgress>();
-
-        private readonly Container<DrawableSliderTick> ticks;
-        private readonly Container<DrawableRepeatPoint> repeatPoints;
-
-        public readonly SliderBody Body;
-        public readonly SliderBall Ball;
-
-        public DrawableSlider(Slider s) : base(s)
-        {
-            Slider = s;
-
-            Children = new Drawable[]
-            {
-                Body = new SliderBody(s)
-                {
-                    AccentColour = AccentColour,
-                    Position = s.StackedPosition,
-                    PathWidth = s.Scale * 64,
-                },
-                ticks = new Container<DrawableSliderTick>(),
-                repeatPoints = new Container<DrawableRepeatPoint>(),
-                Ball = new SliderBall(s)
-                {
-                    Scale = new Vector2(s.Scale),
-                    AccentColour = AccentColour,
-                    AlwaysPresent = true,
-                    Alpha = 0
-                },
-                InitialCircle = new DrawableHitCircle(new HitCircle
-                {
-                    //todo: avoid creating this temporary HitCircle.
-                    StartTime = s.StartTime,
-                    Position = s.StackedPosition,
-                    ComboIndex = s.ComboIndex,
-                    Scale = s.Scale,
-                    ComboColour = s.ComboColour,
-                    Samples = s.Samples,
-                    SampleControlPoint = s.SampleControlPoint
-                })
-            };
-
-            components.Add(Body);
-            components.Add(Ball);
-
-            AddNested(InitialCircle);
-
-            var repeatDuration = s.Curve.Distance / s.Velocity;
-            foreach (var tick in s.NestedHitObjects.OfType<SliderTick>())
-            {
-                var repeatStartTime = s.StartTime + tick.RepeatIndex * repeatDuration;
-                var fadeInTime = repeatStartTime + (tick.StartTime - repeatStartTime) / 2 - (tick.RepeatIndex == 0 ? FadeIn : FadeIn / 2);
-                var fadeOutTime = repeatStartTime + repeatDuration;
-
-                var drawableTick = new DrawableSliderTick(tick)
-                {
-                    FadeInTime = fadeInTime,
-                    FadeOutTime = fadeOutTime,
-                    Position = tick.Position,
-                };
-
-                ticks.Add(drawableTick);
-                AddNested(drawableTick);
-            }
-
-            foreach (var repeatPoint in s.NestedHitObjects.OfType<RepeatPoint>())
-            {
-                var repeatStartTime = s.StartTime + repeatPoint.RepeatIndex * repeatDuration;
-                var fadeInTime = repeatStartTime + (repeatPoint.StartTime - repeatStartTime) / 2 - (repeatPoint.RepeatIndex == 0 ? FadeIn : FadeIn / 2);
-                var fadeOutTime = repeatStartTime + repeatDuration;
-
-                var drawableRepeatPoint = new DrawableRepeatPoint(repeatPoint, this)
-                {
-                    FadeInTime = fadeInTime,
-                    FadeOutTime = fadeOutTime,
-                    Position = repeatPoint.Position,
-                };
-
-                repeatPoints.Add(drawableRepeatPoint);
-                AddNested(drawableRepeatPoint);
-            }
-        }
-
-        private int currentRepeat;
-        public bool Tracking;
-
-        protected override void Update()
-        {
-            base.Update();
-
-            Tracking = Ball.Tracking;
-
-            double progress = MathHelper.Clamp((Time.Current - Slider.StartTime) / Slider.Duration, 0, 1);
-
-            int repeat = Slider.RepeatAt(progress);
-            progress = Slider.ProgressAt(progress);
-
-            if (repeat > currentRepeat)
-<<<<<<< HEAD
-            {
-                if (repeat < Slider.RepeatCount && Ball.Tracking)
-                    PlaySamples();
-=======
->>>>>>> 08e15d63
-                currentRepeat = repeat;
-
-            //todo: we probably want to reconsider this before adding scoring, but it looks and feels nice.
-            if (!InitialCircle.Judgements.Any(j => j.IsHit))
-                InitialCircle.Position = Slider.Curve.PositionAt(progress);
-
-            foreach (var c in components) c.UpdateProgress(progress, repeat);
-            foreach (var t in ticks.Children) t.Tracking = Ball.Tracking;
-        }
-
-        protected override void CheckForJudgements(bool userTriggered, double timeOffset)
-        {
-            if (!userTriggered && Time.Current >= Slider.EndTime)
-            {
-                var judgementsCount = ticks.Children.Count + repeatPoints.Children.Count + 1;
-                var judgementsHit = ticks.Children.Count(t => t.Judgements.Any(j => j.IsHit)) + repeatPoints.Children.Count(t => t.Judgements.Any(j => j.IsHit));
-                if (InitialCircle.Judgements.Any(j => j.IsHit))
-                    judgementsHit++;
-
-                var hitFraction = (double)judgementsHit / judgementsCount;
-                if (hitFraction == 1 && InitialCircle.Judgements.Any(j => j.Result == HitResult.Great))
-                    AddJudgement(new OsuJudgement { Result = HitResult.Great });
-                else if (hitFraction >= 0.5 && InitialCircle.Judgements.Any(j => j.Result >= HitResult.Good))
-                    AddJudgement(new OsuJudgement { Result = HitResult.Good });
-                else if (hitFraction > 0)
-                    AddJudgement(new OsuJudgement { Result = HitResult.Meh });
-                else
-                    AddJudgement(new OsuJudgement { Result = HitResult.Miss });
-            }
-        }
-
-        protected override void UpdateCurrentState(ArmedState state)
-        {
-            Ball.FadeIn();
-
-            using (BeginDelayedSequence(Slider.Duration, true))
-            {
-                Body.FadeOut(160);
-                Ball.FadeOut(160);
-
-                this.FadeOut(800)
-                    .Expire();
-            }
-        }
-
-        public Drawable ProxiedLayer => InitialCircle.ApproachCircle;
-
-        public override Vector2 SelectionPoint => ToScreenSpace(Body.Position);
-        public override Quad SelectionQuad => Body.PathDrawQuad;
-    }
-}
+﻿// Copyright (c) 2007-2017 ppy Pty Ltd <contact@ppy.sh>.
+// Licensed under the MIT Licence - https://raw.githubusercontent.com/ppy/osu/master/LICENCE
+
+using OpenTK;
+using osu.Framework.Graphics;
+using osu.Game.Rulesets.Objects.Drawables;
+using osu.Game.Rulesets.Osu.Objects.Drawables.Pieces;
+using System.Collections.Generic;
+using System.Linq;
+using osu.Framework.Graphics.Containers;
+using osu.Game.Rulesets.Osu.Judgements;
+using osu.Framework.Graphics.Primitives;
+
+namespace osu.Game.Rulesets.Osu.Objects.Drawables
+{
+    public class DrawableSlider : DrawableOsuHitObject, IDrawableHitObjectWithProxiedApproach
+    {
+        public readonly Slider Slider;
+
+        public readonly DrawableHitCircle InitialCircle;
+
+        private readonly List<ISliderProgress> components = new List<ISliderProgress>();
+
+        private readonly Container<DrawableSliderTick> ticks;
+        private readonly Container<DrawableRepeatPoint> repeatPoints;
+
+        public readonly SliderBody Body;
+        public readonly SliderBall Ball;
+
+        public DrawableSlider(Slider s) : base(s)
+        {
+            Slider = s;
+
+            Children = new Drawable[]
+            {
+                Body = new SliderBody(s)
+                {
+                    AccentColour = AccentColour,
+                    Position = s.StackedPosition,
+                    PathWidth = s.Scale * 64,
+                },
+                ticks = new Container<DrawableSliderTick>(),
+                repeatPoints = new Container<DrawableRepeatPoint>(),
+                Ball = new SliderBall(s)
+                {
+                    Scale = new Vector2(s.Scale),
+                    AccentColour = AccentColour,
+                    AlwaysPresent = true,
+                    Alpha = 0
+                },
+                InitialCircle = new DrawableHitCircle(new HitCircle
+                {
+                    //todo: avoid creating this temporary HitCircle.
+                    StartTime = s.StartTime,
+                    Position = s.StackedPosition,
+                    ComboIndex = s.ComboIndex,
+                    Scale = s.Scale,
+                    ComboColour = s.ComboColour,
+                    Samples = s.Samples,
+                    SampleControlPoint = s.SampleControlPoint
+                })
+            };
+
+            components.Add(Body);
+            components.Add(Ball);
+
+            AddNested(InitialCircle);
+
+            var repeatDuration = s.Curve.Distance / s.Velocity;
+            foreach (var tick in s.NestedHitObjects.OfType<SliderTick>())
+            {
+                var repeatStartTime = s.StartTime + tick.RepeatIndex * repeatDuration;
+                var fadeInTime = repeatStartTime + (tick.StartTime - repeatStartTime) / 2 - (tick.RepeatIndex == 0 ? FadeIn : FadeIn / 2);
+                var fadeOutTime = repeatStartTime + repeatDuration;
+
+                var drawableTick = new DrawableSliderTick(tick)
+                {
+                    FadeInTime = fadeInTime,
+                    FadeOutTime = fadeOutTime,
+                    Position = tick.Position,
+                };
+
+                ticks.Add(drawableTick);
+                AddNested(drawableTick);
+            }
+
+            foreach (var repeatPoint in s.NestedHitObjects.OfType<RepeatPoint>())
+            {
+                var repeatStartTime = s.StartTime + repeatPoint.RepeatIndex * repeatDuration;
+                var fadeInTime = repeatStartTime + (repeatPoint.StartTime - repeatStartTime) / 2 - (repeatPoint.RepeatIndex == 0 ? FadeIn : FadeIn / 2);
+                var fadeOutTime = repeatStartTime + repeatDuration;
+
+                var drawableRepeatPoint = new DrawableRepeatPoint(repeatPoint, this)
+                {
+                    FadeInTime = fadeInTime,
+                    FadeOutTime = fadeOutTime,
+                    Position = repeatPoint.Position,
+                };
+
+                repeatPoints.Add(drawableRepeatPoint);
+                AddNested(drawableRepeatPoint);
+            }
+        }
+
+        private int currentRepeat;
+        public bool Tracking;
+
+        protected override void Update()
+        {
+            base.Update();
+
+            Tracking = Ball.Tracking;
+
+            double progress = MathHelper.Clamp((Time.Current - Slider.StartTime) / Slider.Duration, 0, 1);
+
+            int repeat = Slider.RepeatAt(progress);
+            progress = Slider.ProgressAt(progress);
+
+            if (repeat > currentRepeat)
+                currentRepeat = repeat;
+
+            //todo: we probably want to reconsider this before adding scoring, but it looks and feels nice.
+            if (!InitialCircle.Judgements.Any(j => j.IsHit))
+                InitialCircle.Position = Slider.Curve.PositionAt(progress);
+
+            foreach (var c in components) c.UpdateProgress(progress, repeat);
+            foreach (var t in ticks.Children) t.Tracking = Ball.Tracking;
+        }
+
+        protected override void CheckForJudgements(bool userTriggered, double timeOffset)
+        {
+            if (!userTriggered && Time.Current >= Slider.EndTime)
+            {
+                var judgementsCount = ticks.Children.Count + repeatPoints.Children.Count + 1;
+                var judgementsHit = ticks.Children.Count(t => t.Judgements.Any(j => j.IsHit)) + repeatPoints.Children.Count(t => t.Judgements.Any(j => j.IsHit));
+                if (InitialCircle.Judgements.Any(j => j.IsHit))
+                    judgementsHit++;
+
+                var hitFraction = (double)judgementsHit / judgementsCount;
+                if (hitFraction == 1 && InitialCircle.Judgements.Any(j => j.Result == HitResult.Great))
+                    AddJudgement(new OsuJudgement { Result = HitResult.Great });
+                else if (hitFraction >= 0.5 && InitialCircle.Judgements.Any(j => j.Result >= HitResult.Good))
+                    AddJudgement(new OsuJudgement { Result = HitResult.Good });
+                else if (hitFraction > 0)
+                    AddJudgement(new OsuJudgement { Result = HitResult.Meh });
+                else
+                    AddJudgement(new OsuJudgement { Result = HitResult.Miss });
+            }
+        }
+
+        protected override void UpdateCurrentState(ArmedState state)
+        {
+            Ball.FadeIn();
+
+            using (BeginDelayedSequence(Slider.Duration, true))
+            {
+                Body.FadeOut(160);
+                Ball.FadeOut(160);
+
+                this.FadeOut(800)
+                    .Expire();
+            }
+        }
+
+        public Drawable ProxiedLayer => InitialCircle.ApproachCircle;
+
+        public override Vector2 SelectionPoint => ToScreenSpace(Body.Position);
+        public override Quad SelectionQuad => Body.PathDrawQuad;
+    }
+}