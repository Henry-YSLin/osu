﻿// Copyright (c) 2007-2018 ppy Pty Ltd <contact@ppy.sh>.
// Licensed under the MIT Licence - https://raw.githubusercontent.com/ppy/osu/master/LICENCE

using osu.Framework.Graphics;
using osu.Game.Beatmaps;
using osu.Game.Rulesets.Objects.Types;
using osu.Game.Rulesets.Osu.Objects;

namespace osu.Game.Rulesets.Osu.Beatmaps
{
    internal class OsuBeatmapProcessor : BeatmapProcessor<OsuHitObject>
    {
        public override void PostProcess(Beatmap<OsuHitObject> beatmap)
        {
            applyStacking(beatmap);
<<<<<<< HEAD

            int comboIndex = 0;

            foreach (var obj in beatmap.HitObjects)
            {
                if (obj.NewCombo)
                {
                    comboIndex = 0;
                }

                obj.IndexInCurrentCombo = comboIndex++;
            }
=======
            base.PostProcess(beatmap);
>>>>>>> 894575e3
        }

        private void applyStacking(Beatmap<OsuHitObject> beatmap)
        {
            const int stack_distance = 3;

            // Reset stacking
            for (int i = 0; i <= beatmap.HitObjects.Count - 1; i++)
                beatmap.HitObjects[i].StackHeight = 0;

            // Extend the end index to include objects they are stacked on
            int extendedEndIndex = beatmap.HitObjects.Count - 1;
            for (int i = beatmap.HitObjects.Count - 1; i >= 0; i--)
            {
                int stackBaseIndex = i;
                for (int n = stackBaseIndex + 1; n < beatmap.HitObjects.Count; n++)
                {
                    OsuHitObject stackBaseObject = beatmap.HitObjects[stackBaseIndex];
                    if (stackBaseObject is Spinner) break;

                    OsuHitObject objectN = beatmap.HitObjects[n];
                    if (objectN is Spinner)
                        continue;

                    double endTime = (stackBaseObject as IHasEndTime)?.EndTime ?? stackBaseObject.StartTime;
                    double stackThreshold = objectN.TimePreempt * beatmap.BeatmapInfo?.StackLeniency ?? 0.7f;

                    if (objectN.StartTime - endTime > stackThreshold)
                        //We are no longer within stacking range of the next object.
                        break;

                    if (Vector2Extensions.Distance(stackBaseObject.Position, objectN.Position) < stack_distance ||
                        stackBaseObject is Slider && Vector2Extensions.Distance(stackBaseObject.EndPosition, objectN.Position) < stack_distance)
                    {
                        stackBaseIndex = n;

                        // HitObjects after the specified update range haven't been reset yet
                        objectN.StackHeight = 0;
                    }
                }

                if (stackBaseIndex > extendedEndIndex)
                {
                    extendedEndIndex = stackBaseIndex;
                    if (extendedEndIndex == beatmap.HitObjects.Count - 1)
                        break;
                }
            }

            //Reverse pass for stack calculation.
            int extendedStartIndex = 0;
            for (int i = extendedEndIndex; i > 0; i--)
            {
                int n = i;
                /* We should check every note which has not yet got a stack.
                    * Consider the case we have two interwound stacks and this will make sense.
                    *
                    * o <-1      o <-2
                    *  o <-3      o <-4
                    *
                    * We first process starting from 4 and handle 2,
                    * then we come backwards on the i loop iteration until we reach 3 and handle 1.
                    * 2 and 1 will be ignored in the i loop because they already have a stack value.
                    */

                OsuHitObject objectI = beatmap.HitObjects[i];
                if (objectI.StackHeight != 0 || objectI is Spinner) continue;

                double stackThreshold = objectI.TimePreempt * beatmap.BeatmapInfo?.StackLeniency ?? 0.7f;

                /* If this object is a hitcircle, then we enter this "special" case.
                    * It either ends with a stack of hitcircles only, or a stack of hitcircles that are underneath a slider.
                    * Any other case is handled by the "is Slider" code below this.
                    */
                if (objectI is HitCircle)
                {
                    while (--n >= 0)
                    {
                        OsuHitObject objectN = beatmap.HitObjects[n];
                        if (objectN is Spinner) continue;

                        double endTime = (objectN as IHasEndTime)?.EndTime ?? objectN.StartTime;

                        if (objectI.StartTime - endTime > stackThreshold)
                            //We are no longer within stacking range of the previous object.
                            break;

                        // HitObjects before the specified update range haven't been reset yet
                        if (n < extendedStartIndex)
                        {
                            objectN.StackHeight = 0;
                            extendedStartIndex = n;
                        }

                        /* This is a special case where hticircles are moved DOWN and RIGHT (negative stacking) if they are under the *last* slider in a stacked pattern.
                            *    o==o <- slider is at original location
                            *        o <- hitCircle has stack of -1
                            *         o <- hitCircle has stack of -2
                            */
                        if (objectN is Slider && Vector2Extensions.Distance(objectN.EndPosition, objectI.Position) < stack_distance)
                        {
                            int offset = objectI.StackHeight - objectN.StackHeight + 1;
                            for (int j = n + 1; j <= i; j++)
                            {
                                //For each object which was declared under this slider, we will offset it to appear *below* the slider end (rather than above).
                                OsuHitObject objectJ = beatmap.HitObjects[j];
                                if (Vector2Extensions.Distance(objectN.EndPosition, objectJ.Position) < stack_distance)
                                    objectJ.StackHeight -= offset;
                            }

                            //We have hit a slider.  We should restart calculation using this as the new base.
                            //Breaking here will mean that the slider still has StackCount of 0, so will be handled in the i-outer-loop.
                            break;
                        }

                        if (Vector2Extensions.Distance(objectN.Position, objectI.Position) < stack_distance)
                        {
                            //Keep processing as if there are no sliders.  If we come across a slider, this gets cancelled out.
                            //NOTE: Sliders with start positions stacking are a special case that is also handled here.

                            objectN.StackHeight = objectI.StackHeight + 1;
                            objectI = objectN;
                        }
                    }
                }
                else if (objectI is Slider)
                {
                    /* We have hit the first slider in a possible stack.
                        * From this point on, we ALWAYS stack positive regardless.
                        */
                    while (--n >= 0)
                    {
                        OsuHitObject objectN = beatmap.HitObjects[n];
                        if (objectN is Spinner) continue;

                        if (objectI.StartTime - objectN.StartTime > stackThreshold)
                            //We are no longer within stacking range of the previous object.
                            break;

                        if (Vector2Extensions.Distance(objectN.EndPosition, objectI.Position) < stack_distance)
                        {
                            objectN.StackHeight = objectI.StackHeight + 1;
                            objectI = objectN;
                        }
                    }
                }
            }
        }
    }
}
<|MERGE_RESOLUTION|>--- conflicted
+++ resolved
@@ -1,181 +1,166 @@
-﻿// Copyright (c) 2007-2018 ppy Pty Ltd <contact@ppy.sh>.
-// Licensed under the MIT Licence - https://raw.githubusercontent.com/ppy/osu/master/LICENCE
-
-using osu.Framework.Graphics;
-using osu.Game.Beatmaps;
-using osu.Game.Rulesets.Objects.Types;
-using osu.Game.Rulesets.Osu.Objects;
-
-namespace osu.Game.Rulesets.Osu.Beatmaps
-{
-    internal class OsuBeatmapProcessor : BeatmapProcessor<OsuHitObject>
-    {
-        public override void PostProcess(Beatmap<OsuHitObject> beatmap)
-        {
-            applyStacking(beatmap);
-<<<<<<< HEAD
-
-            int comboIndex = 0;
-
-            foreach (var obj in beatmap.HitObjects)
-            {
-                if (obj.NewCombo)
-                {
-                    comboIndex = 0;
-                }
-
-                obj.IndexInCurrentCombo = comboIndex++;
-            }
-=======
-            base.PostProcess(beatmap);
->>>>>>> 894575e3
-        }
-
-        private void applyStacking(Beatmap<OsuHitObject> beatmap)
-        {
-            const int stack_distance = 3;
-
-            // Reset stacking
-            for (int i = 0; i <= beatmap.HitObjects.Count - 1; i++)
-                beatmap.HitObjects[i].StackHeight = 0;
-
-            // Extend the end index to include objects they are stacked on
-            int extendedEndIndex = beatmap.HitObjects.Count - 1;
-            for (int i = beatmap.HitObjects.Count - 1; i >= 0; i--)
-            {
-                int stackBaseIndex = i;
-                for (int n = stackBaseIndex + 1; n < beatmap.HitObjects.Count; n++)
-                {
-                    OsuHitObject stackBaseObject = beatmap.HitObjects[stackBaseIndex];
-                    if (stackBaseObject is Spinner) break;
-
-                    OsuHitObject objectN = beatmap.HitObjects[n];
-                    if (objectN is Spinner)
-                        continue;
-
-                    double endTime = (stackBaseObject as IHasEndTime)?.EndTime ?? stackBaseObject.StartTime;
-                    double stackThreshold = objectN.TimePreempt * beatmap.BeatmapInfo?.StackLeniency ?? 0.7f;
-
-                    if (objectN.StartTime - endTime > stackThreshold)
-                        //We are no longer within stacking range of the next object.
-                        break;
-
-                    if (Vector2Extensions.Distance(stackBaseObject.Position, objectN.Position) < stack_distance ||
-                        stackBaseObject is Slider && Vector2Extensions.Distance(stackBaseObject.EndPosition, objectN.Position) < stack_distance)
-                    {
-                        stackBaseIndex = n;
-
-                        // HitObjects after the specified update range haven't been reset yet
-                        objectN.StackHeight = 0;
-                    }
-                }
-
-                if (stackBaseIndex > extendedEndIndex)
-                {
-                    extendedEndIndex = stackBaseIndex;
-                    if (extendedEndIndex == beatmap.HitObjects.Count - 1)
-                        break;
-                }
-            }
-
-            //Reverse pass for stack calculation.
-            int extendedStartIndex = 0;
-            for (int i = extendedEndIndex; i > 0; i--)
-            {
-                int n = i;
-                /* We should check every note which has not yet got a stack.
-                    * Consider the case we have two interwound stacks and this will make sense.
-                    *
-                    * o <-1      o <-2
-                    *  o <-3      o <-4
-                    *
-                    * We first process starting from 4 and handle 2,
-                    * then we come backwards on the i loop iteration until we reach 3 and handle 1.
-                    * 2 and 1 will be ignored in the i loop because they already have a stack value.
-                    */
-
-                OsuHitObject objectI = beatmap.HitObjects[i];
-                if (objectI.StackHeight != 0 || objectI is Spinner) continue;
-
-                double stackThreshold = objectI.TimePreempt * beatmap.BeatmapInfo?.StackLeniency ?? 0.7f;
-
-                /* If this object is a hitcircle, then we enter this "special" case.
-                    * It either ends with a stack of hitcircles only, or a stack of hitcircles that are underneath a slider.
-                    * Any other case is handled by the "is Slider" code below this.
-                    */
-                if (objectI is HitCircle)
-                {
-                    while (--n >= 0)
-                    {
-                        OsuHitObject objectN = beatmap.HitObjects[n];
-                        if (objectN is Spinner) continue;
-
-                        double endTime = (objectN as IHasEndTime)?.EndTime ?? objectN.StartTime;
-
-                        if (objectI.StartTime - endTime > stackThreshold)
-                            //We are no longer within stacking range of the previous object.
-                            break;
-
-                        // HitObjects before the specified update range haven't been reset yet
-                        if (n < extendedStartIndex)
-                        {
-                            objectN.StackHeight = 0;
-                            extendedStartIndex = n;
-                        }
-
-                        /* This is a special case where hticircles are moved DOWN and RIGHT (negative stacking) if they are under the *last* slider in a stacked pattern.
-                            *    o==o <- slider is at original location
-                            *        o <- hitCircle has stack of -1
-                            *         o <- hitCircle has stack of -2
-                            */
-                        if (objectN is Slider && Vector2Extensions.Distance(objectN.EndPosition, objectI.Position) < stack_distance)
-                        {
-                            int offset = objectI.StackHeight - objectN.StackHeight + 1;
-                            for (int j = n + 1; j <= i; j++)
-                            {
-                                //For each object which was declared under this slider, we will offset it to appear *below* the slider end (rather than above).
-                                OsuHitObject objectJ = beatmap.HitObjects[j];
-                                if (Vector2Extensions.Distance(objectN.EndPosition, objectJ.Position) < stack_distance)
-                                    objectJ.StackHeight -= offset;
-                            }
-
-                            //We have hit a slider.  We should restart calculation using this as the new base.
-                            //Breaking here will mean that the slider still has StackCount of 0, so will be handled in the i-outer-loop.
-                            break;
-                        }
-
-                        if (Vector2Extensions.Distance(objectN.Position, objectI.Position) < stack_distance)
-                        {
-                            //Keep processing as if there are no sliders.  If we come across a slider, this gets cancelled out.
-                            //NOTE: Sliders with start positions stacking are a special case that is also handled here.
-
-                            objectN.StackHeight = objectI.StackHeight + 1;
-                            objectI = objectN;
-                        }
-                    }
-                }
-                else if (objectI is Slider)
-                {
-                    /* We have hit the first slider in a possible stack.
-                        * From this point on, we ALWAYS stack positive regardless.
-                        */
-                    while (--n >= 0)
-                    {
-                        OsuHitObject objectN = beatmap.HitObjects[n];
-                        if (objectN is Spinner) continue;
-
-                        if (objectI.StartTime - objectN.StartTime > stackThreshold)
-                            //We are no longer within stacking range of the previous object.
-                            break;
-
-                        if (Vector2Extensions.Distance(objectN.EndPosition, objectI.Position) < stack_distance)
-                        {
-                            objectN.StackHeight = objectI.StackHeight + 1;
-                            objectI = objectN;
-                        }
-                    }
-                }
-            }
-        }
-    }
-}
+﻿// Copyright (c) 2007-2018 ppy Pty Ltd <contact@ppy.sh>.
+// Licensed under the MIT Licence - https://raw.githubusercontent.com/ppy/osu/master/LICENCE
+
+using osu.Framework.Graphics;
+using osu.Game.Beatmaps;
+using osu.Game.Rulesets.Objects.Types;
+using osu.Game.Rulesets.Osu.Objects;
+
+namespace osu.Game.Rulesets.Osu.Beatmaps
+{
+    internal class OsuBeatmapProcessor : BeatmapProcessor<OsuHitObject>
+    {
+        public override void PostProcess(Beatmap<OsuHitObject> beatmap)
+        {
+            applyStacking(beatmap);
+            base.PostProcess(beatmap);
+        }
+
+        private void applyStacking(Beatmap<OsuHitObject> beatmap)
+        {
+            const int stack_distance = 3;
+
+            // Reset stacking
+            for (int i = 0; i <= beatmap.HitObjects.Count - 1; i++)
+                beatmap.HitObjects[i].StackHeight = 0;
+
+            // Extend the end index to include objects they are stacked on
+            int extendedEndIndex = beatmap.HitObjects.Count - 1;
+            for (int i = beatmap.HitObjects.Count - 1; i >= 0; i--)
+            {
+                int stackBaseIndex = i;
+                for (int n = stackBaseIndex + 1; n < beatmap.HitObjects.Count; n++)
+                {
+                    OsuHitObject stackBaseObject = beatmap.HitObjects[stackBaseIndex];
+                    if (stackBaseObject is Spinner) break;
+
+                    OsuHitObject objectN = beatmap.HitObjects[n];
+                    if (objectN is Spinner)
+                        continue;
+
+                    double endTime = (stackBaseObject as IHasEndTime)?.EndTime ?? stackBaseObject.StartTime;
+                    double stackThreshold = objectN.TimePreempt * beatmap.BeatmapInfo?.StackLeniency ?? 0.7f;
+
+                    if (objectN.StartTime - endTime > stackThreshold)
+                        //We are no longer within stacking range of the next object.
+                        break;
+
+                    if (Vector2Extensions.Distance(stackBaseObject.Position, objectN.Position) < stack_distance ||
+                        stackBaseObject is Slider && Vector2Extensions.Distance(stackBaseObject.EndPosition, objectN.Position) < stack_distance)
+                    {
+                        stackBaseIndex = n;
+
+                        // HitObjects after the specified update range haven't been reset yet
+                        objectN.StackHeight = 0;
+                    }
+                }
+
+                if (stackBaseIndex > extendedEndIndex)
+                {
+                    extendedEndIndex = stackBaseIndex;
+                    if (extendedEndIndex == beatmap.HitObjects.Count - 1)
+                        break;
+                }
+            }
+
+            //Reverse pass for stack calculation.
+            int extendedStartIndex = 0;
+            for (int i = extendedEndIndex; i > 0; i--)
+            {
+                int n = i;
+                /* We should check every note which has not yet got a stack.
+                    * Consider the case we have two interwound stacks and this will make sense.
+                    *
+                    * o <-1      o <-2
+                    *  o <-3      o <-4
+                    *
+                    * We first process starting from 4 and handle 2,
+                    * then we come backwards on the i loop iteration until we reach 3 and handle 1.
+                    * 2 and 1 will be ignored in the i loop because they already have a stack value.
+                    */
+
+                OsuHitObject objectI = beatmap.HitObjects[i];
+                if (objectI.StackHeight != 0 || objectI is Spinner) continue;
+
+                double stackThreshold = objectI.TimePreempt * beatmap.BeatmapInfo?.StackLeniency ?? 0.7f;
+
+                /* If this object is a hitcircle, then we enter this "special" case.
+                    * It either ends with a stack of hitcircles only, or a stack of hitcircles that are underneath a slider.
+                    * Any other case is handled by the "is Slider" code below this.
+                    */
+                if (objectI is HitCircle)
+                {
+                    while (--n >= 0)
+                    {
+                        OsuHitObject objectN = beatmap.HitObjects[n];
+                        if (objectN is Spinner) continue;
+
+                        double endTime = (objectN as IHasEndTime)?.EndTime ?? objectN.StartTime;
+
+                        if (objectI.StartTime - endTime > stackThreshold)
+                            //We are no longer within stacking range of the previous object.
+                            break;
+
+                        // HitObjects before the specified update range haven't been reset yet
+                        if (n < extendedStartIndex)
+                        {
+                            objectN.StackHeight = 0;
+                            extendedStartIndex = n;
+                        }
+
+                        /* This is a special case where hticircles are moved DOWN and RIGHT (negative stacking) if they are under the *last* slider in a stacked pattern.
+                            *    o==o <- slider is at original location
+                            *        o <- hitCircle has stack of -1
+                            *         o <- hitCircle has stack of -2
+                            */
+                        if (objectN is Slider && Vector2Extensions.Distance(objectN.EndPosition, objectI.Position) < stack_distance)
+                        {
+                            int offset = objectI.StackHeight - objectN.StackHeight + 1;
+                            for (int j = n + 1; j <= i; j++)
+                            {
+                                //For each object which was declared under this slider, we will offset it to appear *below* the slider end (rather than above).
+                                OsuHitObject objectJ = beatmap.HitObjects[j];
+                                if (Vector2Extensions.Distance(objectN.EndPosition, objectJ.Position) < stack_distance)
+                                    objectJ.StackHeight -= offset;
+                            }
+
+                            //We have hit a slider.  We should restart calculation using this as the new base.
+                            //Breaking here will mean that the slider still has StackCount of 0, so will be handled in the i-outer-loop.
+                            break;
+                        }
+
+                        if (Vector2Extensions.Distance(objectN.Position, objectI.Position) < stack_distance)
+                        {
+                            //Keep processing as if there are no sliders.  If we come across a slider, this gets cancelled out.
+                            //NOTE: Sliders with start positions stacking are a special case that is also handled here.
+
+                            objectN.StackHeight = objectI.StackHeight + 1;
+                            objectI = objectN;
+                        }
+                    }
+                }
+                else if (objectI is Slider)
+                {
+                    /* We have hit the first slider in a possible stack.
+                        * From this point on, we ALWAYS stack positive regardless.
+                        */
+                    while (--n >= 0)
+                    {
+                        OsuHitObject objectN = beatmap.HitObjects[n];
+                        if (objectN is Spinner) continue;
+
+                        if (objectI.StartTime - objectN.StartTime > stackThreshold)
+                            //We are no longer within stacking range of the previous object.
+                            break;
+
+                        if (Vector2Extensions.Distance(objectN.EndPosition, objectI.Position) < stack_distance)
+                        {
+                            objectN.StackHeight = objectI.StackHeight + 1;
+                            objectI = objectN;
+                        }
+                    }
+                }
+            }
+        }
+    }
+}