// Copyright (c) ppy Pty Ltd <contact@ppy.sh>. Licensed under the MIT Licence.
// See the LICENCE file in the repository root for full licence text.

#nullable disable

using osu.Framework.Allocation;
using osu.Framework.Extensions;
using osu.Framework.Graphics;
using osu.Framework.Graphics.Containers;
using osu.Framework.Graphics.Cursor;
using osu.Framework.Graphics.UserInterface;
using osu.Game.Graphics;
using osu.Game.Graphics.Sprites;
using osu.Game.Graphics.UserInterface;
using osu.Game.Graphics.UserInterfaceV2;
using osu.Game.Overlays;
using osuTK;

namespace osu.Game.Tests.Visual.UserInterface
{
    public partial class TestSceneOsuPopover : OsuGridTestScene
    {
        public TestSceneOsuPopover()
            : base(1, 2)
        {
            Cell(0, 0).Child = new PopoverContainer
            {
                RelativeSizeAxes = Axes.Both,
                Children = new Drawable[]
                {
                    new OsuSpriteText
                    {
                        Text = @"No OverlayColourProvider",
                        Font = OsuFont.Default.With(size: 40)
                    },
                    new RoundedButtonWithPopover()
                }
            };

            Cell(0, 1).Child = new ColourProvidingContainer(OverlayColourScheme.Orange)
            {
                RelativeSizeAxes = Axes.Both,
                Child = new PopoverContainer
                {
                    RelativeSizeAxes = Axes.Both,
                    Children = new Drawable[]
                    {
                        new OsuSpriteText
                        {
                            Text = @"With OverlayColourProvider (orange)",
                            Font = OsuFont.Default.With(size: 40)
                        },
                        new RoundedButtonWithPopover()
                    }
                }
            };
        }

<<<<<<< HEAD
        private partial class TriangleButtonWithPopover : TriangleButton, IHasPopover
=======
        private class RoundedButtonWithPopover : RoundedButton, IHasPopover
>>>>>>> a841d35e
        {
            public RoundedButtonWithPopover()
            {
                Width = 100;
                Height = 30;
                Anchor = Anchor.Centre;
                Origin = Anchor.Centre;
                Text = @"open";
                Action = this.ShowPopover;
            }

            public Popover GetPopover() => new OsuPopover
            {
                Child = new FillFlowContainer
                {
                    AutoSizeAxes = Axes.Both,
                    Direction = FillDirection.Vertical,
                    Spacing = new Vector2(10),
                    Children = new Drawable[]
                    {
                        new OsuSpriteText
                        {
                            Text = @"sample text"
                        },
                        new OsuTextBox
                        {
                            Width = 150,
                            Height = 30
                        }
                    }
                }
            };
        }

        private partial class ColourProvidingContainer : Container
        {
            [Cached]
            private OverlayColourProvider provider { get; }

            public ColourProvidingContainer(OverlayColourScheme colourScheme)
            {
                provider = new OverlayColourProvider(colourScheme);
            }
        }
    }
}<|MERGE_RESOLUTION|>--- conflicted
+++ resolved
@@ -56,11 +56,7 @@
             };
         }
 
-<<<<<<< HEAD
-        private partial class TriangleButtonWithPopover : TriangleButton, IHasPopover
-=======
-        private class RoundedButtonWithPopover : RoundedButton, IHasPopover
->>>>>>> a841d35e
+        private partial class RoundedButtonWithPopover : RoundedButton, IHasPopover
         {
             public RoundedButtonWithPopover()
             {
