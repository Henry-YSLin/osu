--- conflicted
+++ resolved
@@ -255,17 +255,8 @@
         {
             setupUserSettings();
 
-<<<<<<< HEAD
-            AddStep("Start player loader", () =>
-            {
-                songSelect.Push(playerLoader = new TestPlayerLoader(player = new TestPlayer(allowPause)
-                {
-                    Ready = true,
-                }));
-            });
-=======
-            AddStep("Start player loader", () => songSelect.Push(playerLoader = new TestPlayerLoader(player = new TestPlayer { AllowPause = allowPause, })));
->>>>>>> d756a5d9
+            AddStep("Start player loader", () => songSelect.Push(playerLoader = new TestPlayerLoader(player = new TestPlayer(allowPause))));
+
             AddUntilStep("Wait for Player Loader to load", () => playerLoader.IsLoaded);
             AddStep("Move mouse to center of screen", () => InputManager.MoveMouseTo(playerLoader.ScreenPos));
             AddUntilStep("Wait for player to load", () => player.IsLoaded);
