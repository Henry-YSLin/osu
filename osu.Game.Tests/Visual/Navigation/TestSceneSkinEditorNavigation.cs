// Copyright (c) ppy Pty Ltd <contact@ppy.sh>. Licensed under the MIT Licence.
// See the LICENCE file in the repository root for full licence text.

#nullable disable

using System.Linq;
using NUnit.Framework;
using osu.Framework.Extensions;
using osu.Framework.Graphics.Containers;
using osu.Framework.Graphics.UserInterface;
using osu.Framework.Screens;
using osu.Framework.Testing;
using osu.Framework.Threading;
using osu.Game.Overlays.Settings;
using osu.Game.Rulesets.Mods;
using osu.Game.Rulesets.Osu.Mods;
using osu.Game.Screens.Play;
using osu.Game.Screens.Play.HUD.HitErrorMeters;
using osu.Game.Skinning.Editor;
using osu.Game.Tests.Beatmaps.IO;
using osuTK;
using osuTK.Input;
using static osu.Game.Tests.Visual.Navigation.TestSceneScreenNavigation;

namespace osu.Game.Tests.Visual.Navigation
{
    public class TestSceneSkinEditorNavigation : OsuGameTestScene
    {
        private TestPlaySongSelect songSelect;
        private SkinEditor skinEditor => Game.ChildrenOfType<SkinEditor>().FirstOrDefault();

        [Test]
        public void TestEditComponentDuringGameplay()
        {
            advanceToSongSelect();
            openSkinEditor();

            switchToGameplayScene();

            BarHitErrorMeter hitErrorMeter = null;

            AddUntilStep("select bar hit error blueprint", () =>
            {
                var blueprint = skinEditor.ChildrenOfType<SkinBlueprint>().FirstOrDefault(b => b.Item is BarHitErrorMeter);

                if (blueprint == null)
                    return false;

                hitErrorMeter = (BarHitErrorMeter)blueprint.Item;
                skinEditor.SelectedComponents.Clear();
                skinEditor.SelectedComponents.Add(blueprint.Item);
                return true;
            });

            AddAssert("value is default", () => hitErrorMeter.JudgementLineThickness.IsDefault);

            AddStep("hover first slider", () =>
            {
                InputManager.MoveMouseTo(
                    skinEditor.ChildrenOfType<SkinSettingsToolbox>().First()
                              .ChildrenOfType<SettingsSlider<float>>().First()
                              .ChildrenOfType<SliderBar<float>>().First()
                );
            });

            AddStep("adjust slider via keyboard", () => InputManager.Key(Key.Left));

            AddAssert("value is less than default", () => hitErrorMeter.JudgementLineThickness.Value < hitErrorMeter.JudgementLineThickness.Default);
        }

        [Test]
        public void TestComponentsDeselectedOnSkinEditorHide()
        {
            advanceToSongSelect();
            openSkinEditor();
            switchToGameplayScene();

            AddUntilStep("wait for components", () => skinEditor.ChildrenOfType<SkinBlueprint>().Any());

            AddStep("select all components", () =>
            {
                InputManager.PressKey(Key.ControlLeft);
                InputManager.Key(Key.A);
                InputManager.ReleaseKey(Key.ControlLeft);
            });

            AddUntilStep("components selected", () => skinEditor.SelectedComponents.Count > 0);

            toggleSkinEditor();

            AddUntilStep("no components selected", () => skinEditor.SelectedComponents.Count == 0);
        }

        [Test]
        public void TestSwitchScreenWhileDraggingComponent()
        {
            Vector2 firstBlueprintCentre = Vector2.Zero;
            ScheduledDelegate movementDelegate = null;

            advanceToSongSelect();

            openSkinEditor();

            AddStep("add skinnable component", () =>
            {
                skinEditor.ChildrenOfType<SkinComponentToolbox.ToolboxComponentButton>().First().TriggerClick();
            });

            AddUntilStep("newly added component selected", () => skinEditor.SelectedComponents.Count == 1);

            AddStep("start drag", () =>
            {
                firstBlueprintCentre = skinEditor.ChildrenOfType<SkinBlueprint>().First().ScreenSpaceDrawQuad.Centre;

                InputManager.MoveMouseTo(firstBlueprintCentre);
                InputManager.PressButton(MouseButton.Left);
            });

            AddStep("start movement", () => movementDelegate = Scheduler.AddDelayed(() => { InputManager.MoveMouseTo(firstBlueprintCentre += new Vector2(1)); }, 10, true));

            toggleSkinEditor();
            AddStep("exit song select", () => songSelect.Exit());

            AddUntilStep("wait for blueprints removed", () => !skinEditor.ChildrenOfType<SkinBlueprint>().Any());

            AddStep("stop drag", () =>
            {
                InputManager.ReleaseButton(MouseButton.Left);
                movementDelegate?.Cancel();
            });
        }

        [Test]
        public void TestAutoplayCompatibleModsRetainedOnEnteringGameplay()
        {
            advanceToSongSelect();
            openSkinEditor();
            AddStep("select DT", () => Game.SelectedMods.Value = new Mod[] { new OsuModDoubleTime() });

            switchToGameplayScene();

            AddAssert("DT still selected", () => ((Player)Game.ScreenStack.CurrentScreen).Mods.Value.Single() is OsuModDoubleTime);
        }

        [Test]
        public void TestAutoplayIncompatibleModsRemovedOnEnteringGameplay()
        {
            advanceToSongSelect();
            openSkinEditor();
            AddStep("select no fail and spun out", () => Game.SelectedMods.Value = new Mod[] { new OsuModNoFail(), new OsuModSpunOut() });

            switchToGameplayScene();

            AddAssert("no mod selected", () => !((Player)Game.ScreenStack.CurrentScreen).Mods.Value.Any());
        }

        [Test]
        public void TestDuplicateAutoplayModRemovedOnEnteringGameplay()
        {
            advanceToSongSelect();
            openSkinEditor();
            AddStep("select autoplay", () => Game.SelectedMods.Value = new Mod[] { new OsuModAutoplay() });

            switchToGameplayScene();

            AddAssert("no mod selected", () => !((Player)Game.ScreenStack.CurrentScreen).Mods.Value.Any());
        }

        [Test]
        public void TestCinemaModRemovedOnEnteringGameplay()
        {
            advanceToSongSelect();
            openSkinEditor();
            AddStep("select cinema", () => Game.SelectedMods.Value = new Mod[] { new OsuModCinema() });

            switchToGameplayScene();

            AddAssert("no mod selected", () => !((Player)Game.ScreenStack.CurrentScreen).Mods.Value.Any());
        }

        [Test]
        public void TestModOverlayClosesOnOpeningSkinEditor()
        {
            advanceToSongSelect();
            AddStep("open mod overlay", () => songSelect.ModSelectOverlay.Show());

            openSkinEditor();
            AddUntilStep("mod overlay closed", () => songSelect.ModSelectOverlay.State.Value == Visibility.Hidden);
        }

        private void advanceToSongSelect()
        {
            PushAndConfirm(() => songSelect = new TestPlaySongSelect());
            AddUntilStep("wait for song select", () => songSelect.BeatmapSetsLoaded);
        }

        private void openSkinEditor()
        {
            toggleSkinEditor();
            AddUntilStep("skin editor loaded", () => skinEditor != null);
        }

        private void toggleSkinEditor()
        {
            AddStep("toggle skin editor", () =>
            {
                InputManager.PressKey(Key.ControlLeft);
                InputManager.PressKey(Key.ShiftLeft);
                InputManager.Key(Key.S);
                InputManager.ReleaseKey(Key.ControlLeft);
                InputManager.ReleaseKey(Key.ShiftLeft);
            });
        }

        private void switchToGameplayScene()
        {
<<<<<<< HEAD
            AddStep("import beatmap", () => BeatmapImportHelper.LoadQuickOszIntoOsu(Game).WaitSafely());
            AddUntilStep("wait for selected", () => !Game.Beatmap.IsDefault);

            AddStep("Click gameplay scene button", () => skinEditor.ChildrenOfType<SkinEditorSceneLibrary.SceneButton>().First(b => b.Text == "Gameplay").TriggerClick());
=======
            AddStep("Click gameplay scene button", () =>
            {
                InputManager.MoveMouseTo(skinEditor.ChildrenOfType<SkinEditorSceneLibrary.SceneButton>().First(b => b.Text == "Gameplay"));
                InputManager.Click(MouseButton.Left);
            });
>>>>>>> a3fb6fb4

            AddUntilStep("wait for player", () =>
            {
                DismissAnyNotifications();
                return Game.ScreenStack.CurrentScreen is Player;
            });
        }
    }
}<|MERGE_RESOLUTION|>--- conflicted
+++ resolved
@@ -214,18 +214,14 @@
 
         private void switchToGameplayScene()
         {
-<<<<<<< HEAD
             AddStep("import beatmap", () => BeatmapImportHelper.LoadQuickOszIntoOsu(Game).WaitSafely());
             AddUntilStep("wait for selected", () => !Game.Beatmap.IsDefault);
 
-            AddStep("Click gameplay scene button", () => skinEditor.ChildrenOfType<SkinEditorSceneLibrary.SceneButton>().First(b => b.Text == "Gameplay").TriggerClick());
-=======
             AddStep("Click gameplay scene button", () =>
             {
                 InputManager.MoveMouseTo(skinEditor.ChildrenOfType<SkinEditorSceneLibrary.SceneButton>().First(b => b.Text == "Gameplay"));
                 InputManager.Click(MouseButton.Left);
             });
->>>>>>> a3fb6fb4
 
             AddUntilStep("wait for player", () =>
             {
