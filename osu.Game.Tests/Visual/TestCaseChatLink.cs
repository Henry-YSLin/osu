﻿// Copyright (c) 2007-2018 ppy Pty Ltd <contact@ppy.sh>.
// Licensed under the MIT Licence - https://raw.githubusercontent.com/ppy/osu/master/LICENCE

using OpenTK.Graphics;
using osu.Framework.Allocation;
using osu.Framework.Graphics;
using osu.Framework.Graphics.Containers;
using osu.Game.Graphics;
using osu.Game.Online.Chat;
using osu.Game.Overlays.Chat;
using osu.Game.Users;
using System;
using System.Collections.Generic;
using System.Linq;
using NUnit.Framework;
using osu.Game.Graphics.Containers;
using osu.Game.Graphics.Sprites;
using osu.Game.Overlays;

namespace osu.Game.Tests.Visual
{
    [TestFixture]
    public class TestCaseChatLink : OsuTestCase
    {
        private readonly TestChatLineContainer textContainer;
        private Color4 linkColour;

        public override IReadOnlyList<Type> RequiredTypes => new[]
        {
            typeof(ChatLine),
            typeof(Message),
            typeof(LinkFlowContainer),
            typeof(DummyEchoMessage),
            typeof(LocalEchoMessage),
            typeof(MessageFormatter)
        };

        public TestCaseChatLink()
        {
            Add(textContainer = new TestChatLineContainer
            {
                Padding = new MarginPadding { Left = 20, Right = 20 },
                RelativeSizeAxes = Axes.X,
                AutoSizeAxes = Axes.Y,
                Direction = FillDirection.Vertical,
            });
        }

        [BackgroundDependencyLoader]
        private void load(OsuColour colours)
        {
            linkColour = colours.Blue;
<<<<<<< HEAD

            var chatManager = new ChannelManager();
            chatManager.AvailableChannels.Add(new Channel { Name = "#english"});
            chatManager.AvailableChannels.Add(new Channel { Name = "#japanese" });
            dependencies.Cache(chatManager);

            dependencies.Cache(new ChatOverlay());
=======
            Dependencies.Cache(new ChatOverlay
            {
                AvailableChannels =
                {
                    new Channel { Name = "#english" },
                    new Channel { Name = "#japanese" }
                }
            });
>>>>>>> 3c26556a

            testLinksGeneral();
            testEcho();
        }

        private void clear() => AddStep("clear messages", textContainer.Clear);

        private void addMessageWithChecks(string text, int linkAmount = 0, bool isAction = false, bool isImportant = false, params LinkAction[] expectedActions)
        {
            int index = textContainer.Count + 1;
            var newLine = new ChatLine(new DummyMessage(text, isAction, isImportant, index));
            textContainer.Add(newLine);

            AddAssert($"msg #{index} has {linkAmount} link(s)", () => newLine.Message.Links.Count == linkAmount);
            AddAssert($"msg #{index} has the right action", hasExpectedActions);
            AddAssert($"msg #{index} is " + (isAction ? "italic" : "not italic"), () => newLine.ContentFlow.Any() && isAction == isItalic());
            AddAssert($"msg #{index} shows {linkAmount} link(s)", isShowingLinks);

            bool hasExpectedActions()
            {
                var expectedActionsList = expectedActions.ToList();

                if (expectedActionsList.Count != newLine.Message.Links.Count)
                    return false;

                for (int i = 0; i < newLine.Message.Links.Count; i++)
                {
                    var action = newLine.Message.Links[i].Action;
                    if (action != expectedActions[i]) return false;
                }

                return true;
            }

            bool isItalic() => newLine.ContentFlow.Where(d => d is OsuSpriteText).Cast<OsuSpriteText>().All(sprite => sprite.Font == "Exo2.0-MediumItalic");

            bool isShowingLinks()
            {
                bool hasBackground = !string.IsNullOrEmpty(newLine.Message.Sender.Colour);

                Color4 textColour = isAction && hasBackground ? OsuColour.FromHex(newLine.Message.Sender.Colour) : Color4.White;

                var linkCompilers = newLine.ContentFlow.Where(d => d is DrawableLinkCompiler).ToList();
                var linkSprites = linkCompilers.SelectMany(comp => ((DrawableLinkCompiler)comp).Parts);

                return linkSprites.All(d => d.Colour == linkColour)
                       && newLine.ContentFlow.Except(linkSprites.Concat(linkCompilers)).All(d => d.Colour == textColour);
            }
        }

        private void testLinksGeneral()
        {
            addMessageWithChecks("test!");
            addMessageWithChecks("osu.ppy.sh!");
            addMessageWithChecks("https://osu.ppy.sh!", 1, expectedActions: LinkAction.External);
            addMessageWithChecks("00:12:345 (1,2) - Test?", 1, expectedActions: LinkAction.OpenEditorTimestamp);
            addMessageWithChecks("Wiki link for tasty [[Performance Points]]", 1, expectedActions: LinkAction.External);
            addMessageWithChecks("(osu forums)[https://osu.ppy.sh/forum] (old link format)", 1, expectedActions: LinkAction.External);
            addMessageWithChecks("[https://osu.ppy.sh/home New site] (new link format)", 1, expectedActions: LinkAction.External);
            addMessageWithChecks("[osu forums](https://osu.ppy.sh/forum) (new link format 2)", 1, expectedActions: LinkAction.External);
            addMessageWithChecks("[https://osu.ppy.sh/home This is only a link to the new osu webpage but this is supposed to test word wrap.]", 1, expectedActions: LinkAction.External);
            addMessageWithChecks("is now listening to [https://osu.ppy.sh/s/93523 IMAGE -MATERIAL- <Version 0>]", 1, true, expectedActions: LinkAction.OpenBeatmapSet);
            addMessageWithChecks("is now playing [https://osu.ppy.sh/b/252238 IMAGE -MATERIAL- <Version 0>]", 1, true, expectedActions: LinkAction.OpenBeatmap);
            addMessageWithChecks("Let's (try)[https://osu.ppy.sh/home] [https://osu.ppy.sh/b/252238 multiple links] https://osu.ppy.sh/home", 3,
                expectedActions: new[] { LinkAction.External, LinkAction.OpenBeatmap, LinkAction.External });
            // note that there's 0 links here (they get removed if a channel is not found)
            addMessageWithChecks("#lobby or #osu would be blue (and work) in the ChatDisplay test (when a proper ChatOverlay is present).");
            addMessageWithChecks("I am important!", 0, false, true);
            addMessageWithChecks("feels important", 0, true, true);
            addMessageWithChecks("likes to post this [https://osu.ppy.sh/home link].", 1, true, true, expectedActions: LinkAction.External);
            addMessageWithChecks("Join my multiplayer game osump://12346.", 1, expectedActions: LinkAction.JoinMultiplayerMatch);
            addMessageWithChecks("Join my [multiplayer game](osump://12346).", 1, expectedActions: LinkAction.JoinMultiplayerMatch);
            addMessageWithChecks("Join my [#english](osu://chan/#english).", 1, expectedActions: LinkAction.OpenChannel);
            addMessageWithChecks("Join my osu://chan/#english.", 1, expectedActions: LinkAction.OpenChannel);
            addMessageWithChecks("Join my #english or #japanese channels.", 2, expectedActions: new[] { LinkAction.OpenChannel, LinkAction.OpenChannel });
            addMessageWithChecks("Join my #english or #nonexistent #hashtag channels.", 1, expectedActions: LinkAction.OpenChannel);
        }

        private void testEcho()
        {
            int echoCounter = 0;

            addEchoWithWait("sent!", "received!");
            addEchoWithWait("https://osu.ppy.sh/home", null, 500);
            addEchoWithWait("[https://osu.ppy.sh/forum let's try multiple words too!]");
            addEchoWithWait("(long loading times! clickable while loading?)[https://osu.ppy.sh/home]", null, 5000);

            void addEchoWithWait(string text, string completeText = null, double delay = 250)
            {
                var newLine = new ChatLine(new DummyEchoMessage(text));

                AddStep($"send msg #{++echoCounter} after {delay}ms", () =>
                {
                    textContainer.Add(newLine);
                    Scheduler.AddDelayed(() => newLine.Message = new DummyMessage(completeText ?? text), delay);
                });

                AddUntilStep(() => textContainer.All(line => line.Message is DummyMessage), $"wait for msg #{echoCounter}");
            }
        }

        private class DummyEchoMessage : LocalEchoMessage
        {
            public DummyEchoMessage(string text)
            {
                Content = text;
                Timestamp = DateTimeOffset.Now;
                Sender = DummyMessage.TEST_SENDER;
            }
        }

        private class DummyMessage : Message
        {
            private static long messageCounter;

            internal static readonly User TEST_SENDER_BACKGROUND = new User
            {
                Username = @"i-am-important",
                Id = 42,
                Colour = "#250cc9",
            };

            internal static readonly User TEST_SENDER = new User
            {
                Username = @"Somebody",
                Id = 1,
            };

            public new DateTimeOffset Timestamp = DateTimeOffset.Now;

            public DummyMessage(string text, bool isAction = false, bool isImportant = false, int number = 0)
                : base(messageCounter++)
            {
                Content = text;
                IsAction = isAction;
                Sender = new User
                {
                    Username = $"User {number}",
                    Id = number,
                    Colour = isImportant ? "#250cc9" : null,
                };
            }
        }

        private class TestChatLineContainer : FillFlowContainer<ChatLine>
        {
            protected override int Compare(Drawable x, Drawable y)
            {
                var xC = (ChatLine)x;
                var yC = (ChatLine)y;

                return xC.Message.CompareTo(yC.Message);
            }
        }
    }
}<|MERGE_RESOLUTION|>--- conflicted
+++ resolved
@@ -50,7 +50,6 @@
         private void load(OsuColour colours)
         {
             linkColour = colours.Blue;
-<<<<<<< HEAD
 
             var chatManager = new ChannelManager();
             chatManager.AvailableChannels.Add(new Channel { Name = "#english"});
@@ -58,16 +57,6 @@
             dependencies.Cache(chatManager);
 
             dependencies.Cache(new ChatOverlay());
-=======
-            Dependencies.Cache(new ChatOverlay
-            {
-                AvailableChannels =
-                {
-                    new Channel { Name = "#english" },
-                    new Channel { Name = "#japanese" }
-                }
-            });
->>>>>>> 3c26556a
 
             testLinksGeneral();
             testEcho();
