<Project>
  <PropertyGroup>
    <LangVersion>8.0</LangVersion>
    <ProjectTypeGuids>{FEACFBD2-3405-455C-9665-78FE426C6842};{FAE04EC0-301F-11D3-BF4B-00C04F79EFBC}</ProjectTypeGuids>
    <IPhoneResourcePrefix>Resources</IPhoneResourcePrefix>
    <RestoreProjectStyle>PackageReference</RestoreProjectStyle>
    <DefaultMtouchExtraArgs>--nolinkaway</DefaultMtouchExtraArgs>
    <DefaultMtouchGccFlags>-lstdc++ -lbz2 -framework AudioToolbox -framework AVFoundation -framework CoreMedia -framework VideoToolbox -framework SystemConfiguration -framework CFNetwork -framework Accelerate</DefaultMtouchGccFlags>
    <OutputPath>bin\$(Platform)\$(Configuration)</OutputPath>
    <MtouchI18n>cjk,mideast,other,rare,west</MtouchI18n>
    <OptimizePNGs>false</OptimizePNGs>
    <MtouchExtraArgs>$(DefaultMtouchExtraArgs) -gcc_flags "$(DefaultMtouchGccFlags)"</MtouchExtraArgs>
    <MtouchHttpClientHandler>NSUrlSessionHandler</MtouchHttpClientHandler>
    <MtouchVerbosity></MtouchVerbosity>
    <CodesignKey>iPhone Developer</CodesignKey>
    <AutoGenerateBindingRedirects>true</AutoGenerateBindingRedirects>
  </PropertyGroup>
  <PropertyGroup Condition="'$(Configuration)' == 'Debug'">
    <DebugSymbols>true</DebugSymbols>
    <DebugType>full</DebugType>
    <Optimize>false</Optimize>
    <DefineConstants>DEBUG;ENABLE_TEST_CLOUD;</DefineConstants>
    <MtouchDebug>true</MtouchDebug>
    <MtouchNoSymbolStrip>true</MtouchNoSymbolStrip>
  </PropertyGroup>
  <PropertyGroup Condition="'$(Configuration)' == 'Release'">
    <DebugType>pdbonly</DebugType>
    <Optimize>true</Optimize>
  </PropertyGroup>
  <PropertyGroup Condition="'$(Platform)' == 'iPhoneSimulator'">
    <MtouchArch>x86_64</MtouchArch>
    <MtouchLink>None</MtouchLink>
  </PropertyGroup>
  <PropertyGroup Condition="'$(Platform)' == 'iPhone'">
    <MtouchFloat32>true</MtouchFloat32>
    <MtouchLink>SdkOnly</MtouchLink>
    <MtouchArch>ARM64</MtouchArch>
    <CodesignEntitlements>Entitlements.plist</CodesignEntitlements>
  </PropertyGroup>
  <PropertyGroup Condition=" '$(Configuration)|$(Platform)' == 'Debug|iPhoneSimulator' ">
    <MtouchFastDev>true</MtouchFastDev>
    <IOSDebuggerPort>25823</IOSDebuggerPort>
    <DeviceSpecificBuild>false</DeviceSpecificBuild>
  </PropertyGroup>
  <PropertyGroup Condition=" '$(Configuration)|$(Platform)' == 'Release|iPhoneSimulator' ">
    <MtouchNoSymbolStrip>true</MtouchNoSymbolStrip>
  </PropertyGroup>
  <PropertyGroup Condition=" '$(Configuration)|$(Platform)' == 'Debug|iPhone' ">
    <DeviceSpecificBuild>true</DeviceSpecificBuild>
    <IOSDebuggerPort>28126</IOSDebuggerPort>
  </PropertyGroup>
  <ItemGroup>
    <NativeReference Include="$(OutputPath)\libbass.a;$(OutputPath)\libbass_fx.a">
      <Kind>Static</Kind>
      <SmartLink>False</SmartLink>
      <ForceLoad>True</ForceLoad>
    </NativeReference>
    <NativeReference Include="$(OutputPath)\libavcodec.a;$(OutputPath)\libavdevice.a;$(OutputPath)\libavfilter.a;$(OutputPath)\libavformat.a;$(OutputPath)\libavutil.a;$(OutputPath)\libswresample.a;$(OutputPath)\libswscale.a">
      <Kind>Static</Kind>
      <SmartLink>False</SmartLink>
      <ForceLoad>True</ForceLoad>
    </NativeReference>
  </ItemGroup>
  <ItemGroup>
    <Reference Include="System" />
    <Reference Include="System.Xml" />
    <Reference Include="System.Core" />
    <Reference Include="Xamarin.iOS" />
    <Reference Include="mscorlib" />
    <Reference Include="System.Net.Http" />
  </ItemGroup>
  <ItemGroup Label="Package References">
<<<<<<< HEAD
    <PackageReference Include="ppy.osu.Game.Resources" Version="2020.402.1" />
    <PackageReference Include="ppy.osu.Framework.iOS" Version="2020.403.0" />
=======
    <PackageReference Include="ppy.osu.Game.Resources" Version="2020.403.0" />
    <PackageReference Include="ppy.osu.Framework.iOS" Version="2020.402.0" />
>>>>>>> 05e2ca0b
  </ItemGroup>
  <!-- Xamarin.iOS does not automatically handle transitive dependencies from NuGet packages. -->
  <ItemGroup Label="Transitive Dependencies">
    <PackageReference Include="Humanizer" Version="2.7.9" />
    <PackageReference Include="Microsoft.EntityFrameworkCore.Sqlite" Version="2.2.6" />
    <PackageReference Include="Microsoft.EntityFrameworkCore.Sqlite.Core" Version="2.2.6" />
    <PackageReference Include="Newtonsoft.Json" Version="12.0.3" />
    <PackageReference Include="ppy.osu.Framework" Version="2020.403.0" />
    <PackageReference Include="SharpCompress" Version="0.24.0" />
    <PackageReference Include="NUnit" Version="3.12.0" />
    <PackageReference Include="SharpRaven" Version="2.4.0" />
    <PackageReference Include="System.ComponentModel.Annotations" Version="4.7.0" />
    <PackageReference Include="ppy.osu.Framework.NativeLibs" Version="2020.213.0" ExcludeAssets="all" />
  </ItemGroup>
</Project><|MERGE_RESOLUTION|>--- conflicted
+++ resolved
@@ -70,13 +70,8 @@
     <Reference Include="System.Net.Http" />
   </ItemGroup>
   <ItemGroup Label="Package References">
-<<<<<<< HEAD
-    <PackageReference Include="ppy.osu.Game.Resources" Version="2020.402.1" />
     <PackageReference Include="ppy.osu.Framework.iOS" Version="2020.403.0" />
-=======
     <PackageReference Include="ppy.osu.Game.Resources" Version="2020.403.0" />
-    <PackageReference Include="ppy.osu.Framework.iOS" Version="2020.402.0" />
->>>>>>> 05e2ca0b
   </ItemGroup>
   <!-- Xamarin.iOS does not automatically handle transitive dependencies from NuGet packages. -->
   <ItemGroup Label="Transitive Dependencies">
