<Project>
  <PropertyGroup>
    <ProjectTypeGuids>{FEACFBD2-3405-455C-9665-78FE426C6842};{FAE04EC0-301F-11D3-BF4B-00C04F79EFBC}</ProjectTypeGuids>
    <IPhoneResourcePrefix>Resources</IPhoneResourcePrefix>
    <RestoreProjectStyle>PackageReference</RestoreProjectStyle>
    <DefaultMtouchExtraArgs>--nolinkaway -gcc_flags "-lstdc++ -framework AudioToolbox -framework SystemConfiguration -framework CFNetwork -framework Accelerate</DefaultMtouchExtraArgs>
  </PropertyGroup>
  <PropertyGroup Condition=" '$(Configuration)|$(Platform)' == 'Debug|iPhoneSimulator' ">
    <DebugSymbols>true</DebugSymbols>
    <DebugType>full</DebugType>
    <Optimize>false</Optimize>
    <OutputPath>bin\iPhoneSimulator\Debug</OutputPath>
    <DefineConstants>DEBUG;ENABLE_TEST_CLOUD;</DefineConstants>
    <ErrorReport>prompt</ErrorReport>
    <WarningLevel>4</WarningLevel>
    <CodesignKey>iPhone Developer</CodesignKey>
    <MtouchDebug>true</MtouchDebug>
    <MtouchNoSymbolStrip>true</MtouchNoSymbolStrip>
    <MtouchFastDev>true</MtouchFastDev>
    <IOSDebuggerPort>25823</IOSDebuggerPort>
    <MtouchLink>None</MtouchLink>
    <MtouchArch>x86_64</MtouchArch>
    <MtouchHttpClientHandler>NSUrlSessionHandler</MtouchHttpClientHandler>
    <DeviceSpecificBuild>false</DeviceSpecificBuild>
    <MtouchVerbosity></MtouchVerbosity>
    <LangVersion>Default</LangVersion>
    <MtouchExtraArgs>$(DefaultMtouchExtraArgs) -force_load $(OutputPath)\libbass.a -force_load $(OutputPath)\libbass_fx.a"</MtouchExtraArgs>
    <OptimizePNGs>false</OptimizePNGs>
    <MtouchI18n>cjk,mideast,other,rare,west</MtouchI18n>
  </PropertyGroup>
  <PropertyGroup Condition=" '$(Configuration)|$(Platform)' == 'Release|iPhone' ">
    <DebugType>pdbonly</DebugType>
    <Optimize>true</Optimize>
    <OutputPath>bin\iPhone\Release</OutputPath>
    <DefineConstants></DefineConstants>
    <ErrorReport>prompt</ErrorReport>
    <WarningLevel>4</WarningLevel>
    <CodesignKey>iPhone Distribution</CodesignKey>
    <MtouchUseLlvm>true</MtouchUseLlvm>
    <MtouchFloat32>true</MtouchFloat32>
    <CodesignEntitlements>Entitlements.plist</CodesignEntitlements>
    <MtouchLink>SdkOnly</MtouchLink>
    <MtouchArch>ARM64</MtouchArch>
    <MtouchHttpClientHandler>NSUrlSessionHandler</MtouchHttpClientHandler>
    <MtouchVerbosity></MtouchVerbosity>
    <LangVersion>Default</LangVersion>
    <MtouchExtraArgs>$(DefaultMtouchExtraArgs) -force_load $(OutputPath)\libbass.a -force_load $(OutputPath)\libbass_fx.a"</MtouchExtraArgs>
    <OptimizePNGs>false</OptimizePNGs>
    <MtouchI18n>cjk,mideast,other,rare,west</MtouchI18n>
  </PropertyGroup>
  <PropertyGroup Condition=" '$(Configuration)|$(Platform)' == 'Release|iPhoneSimulator' ">
    <DebugType>pdbonly</DebugType>
    <Optimize>true</Optimize>
    <OutputPath>bin\iPhoneSimulator\Release</OutputPath>
    <DefineConstants></DefineConstants>
    <ErrorReport>prompt</ErrorReport>
    <WarningLevel>4</WarningLevel>
    <CodesignKey>iPhone Developer</CodesignKey>
    <MtouchNoSymbolStrip>true</MtouchNoSymbolStrip>
    <MtouchLink>None</MtouchLink>
    <MtouchArch>x86_64</MtouchArch>
    <MtouchHttpClientHandler>NSUrlSessionHandler</MtouchHttpClientHandler>
    <MtouchVerbosity></MtouchVerbosity>
    <LangVersion>Default</LangVersion>
    <MtouchExtraArgs>$(DefaultMtouchExtraArgs) -force_load $(OutputPath)\libbass.a -force_load $(OutputPath)\libbass_fx.a"</MtouchExtraArgs>
    <OptimizePNGs>false</OptimizePNGs>
    <MtouchI18n>cjk,mideast,other,rare,west</MtouchI18n>
  </PropertyGroup>
  <PropertyGroup Condition=" '$(Configuration)|$(Platform)' == 'Debug|iPhone' ">
    <DebugSymbols>true</DebugSymbols>
    <DebugType>full</DebugType>
    <Optimize>false</Optimize>
    <OutputPath>bin\iPhone\Debug</OutputPath>
    <DefineConstants>DEBUG;ENABLE_TEST_CLOUD;</DefineConstants>
    <ErrorReport>prompt</ErrorReport>
    <WarningLevel>4</WarningLevel>
    <CodesignKey>iPhone Developer</CodesignKey>
    <DeviceSpecificBuild>true</DeviceSpecificBuild>
    <MtouchDebug>true</MtouchDebug>
    <MtouchNoSymbolStrip>true</MtouchNoSymbolStrip>
    <MtouchFloat32>true</MtouchFloat32>
    <CodesignEntitlements>Entitlements.plist</CodesignEntitlements>
    <IOSDebuggerPort>28126</IOSDebuggerPort>
    <MtouchLink>SdkOnly</MtouchLink>
    <MtouchArch>ARM64</MtouchArch>
    <MtouchHttpClientHandler>NSUrlSessionHandler</MtouchHttpClientHandler>
    <MtouchVerbosity></MtouchVerbosity>
    <LangVersion>Default</LangVersion>
    <MtouchExtraArgs>$(DefaultMtouchExtraArgs) -force_load $(OutputPath)\libbass.a -force_load $(OutputPath)\libbass_fx.a"</MtouchExtraArgs>
    <OptimizePNGs>false</OptimizePNGs>
    <MtouchI18n>cjk,mideast,other,rare,west</MtouchI18n>
  </PropertyGroup>
  <ItemGroup>
    <Reference Include="System" />
    <Reference Include="System.Xml" />
    <Reference Include="System.Core" />
    <Reference Include="Xamarin.iOS" />
    <Reference Include="mscorlib" />
    <Reference Include="System.IO.Compression" />
    <Reference Include="System.Net.Http" />
  </ItemGroup>
  <ItemGroup Label="Package References">
    <PackageReference Include="Humanizer" Version="2.5.16" />
    <PackageReference Include="Microsoft.EntityFrameworkCore.Sqlite" Version="2.2.1" />
    <PackageReference Include="Microsoft.EntityFrameworkCore.Sqlite.Core" Version="2.2.1" />
    <PackageReference Include="Newtonsoft.Json" Version="12.0.1" />
<<<<<<< HEAD
    <PackageReference Include="ppy.osu.Game.Resources" Version="2019.809.0" />
    <PackageReference Include="ppy.osu.Framework" Version="2019.807.0" />
    <PackageReference Include="ppy.osu.Framework.iOS" Version="2019.807.0" />
=======
    <PackageReference Include="ppy.osu.Game.Resources" Version="2019.731.1" />
    <PackageReference Include="ppy.osu.Framework" Version="2019.809.0" />
    <PackageReference Include="ppy.osu.Framework.iOS" Version="2019.809.0" />
>>>>>>> 907cf189
    <PackageReference Include="SharpCompress" Version="0.22.0" />
    <PackageReference Include="NUnit" Version="3.11.0" />
    <PackageReference Include="SharpRaven" Version="2.4.0" />
    <PackageReference Include="System.ComponentModel.Annotations" Version="4.5.0" />
    <PackageReference Include="ppy.osu.Framework.NativeLibs" Version="2019.307.0" ExcludeAssets="all" />
  </ItemGroup>
</Project><|MERGE_RESOLUTION|>--- conflicted
+++ resolved
@@ -104,15 +104,9 @@
     <PackageReference Include="Microsoft.EntityFrameworkCore.Sqlite" Version="2.2.1" />
     <PackageReference Include="Microsoft.EntityFrameworkCore.Sqlite.Core" Version="2.2.1" />
     <PackageReference Include="Newtonsoft.Json" Version="12.0.1" />
-<<<<<<< HEAD
     <PackageReference Include="ppy.osu.Game.Resources" Version="2019.809.0" />
-    <PackageReference Include="ppy.osu.Framework" Version="2019.807.0" />
-    <PackageReference Include="ppy.osu.Framework.iOS" Version="2019.807.0" />
-=======
-    <PackageReference Include="ppy.osu.Game.Resources" Version="2019.731.1" />
     <PackageReference Include="ppy.osu.Framework" Version="2019.809.0" />
     <PackageReference Include="ppy.osu.Framework.iOS" Version="2019.809.0" />
->>>>>>> 907cf189
     <PackageReference Include="SharpCompress" Version="0.22.0" />
     <PackageReference Include="NUnit" Version="3.11.0" />
     <PackageReference Include="SharpRaven" Version="2.4.0" />
