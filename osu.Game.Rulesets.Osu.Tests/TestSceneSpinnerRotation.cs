--- conflicted
+++ resolved
@@ -1,31 +1,28 @@
 ﻿// Copyright (c) ppy Pty Ltd <contact@ppy.sh>. Licensed under the MIT Licence.
 // See the LICENCE file in the repository root for full licence text.
 
+using System.Collections.Generic;
+using System.Linq;
 using NUnit.Framework;
 using osu.Framework.Allocation;
 using osu.Framework.Audio;
-using osu.Framework.Utils;
+using osu.Framework.Graphics.Sprites;
 using osu.Framework.Testing;
 using osu.Framework.Timing;
+using osu.Framework.Utils;
 using osu.Game.Beatmaps;
+using osu.Game.Replays;
 using osu.Game.Rulesets.Objects;
 using osu.Game.Rulesets.Osu.Objects;
 using osu.Game.Rulesets.Osu.Objects.Drawables;
-using osuTK;
-using System.Collections.Generic;
-using System.Linq;
-<<<<<<< HEAD
-using osu.Game.Rulesets.Scoring;
-using osu.Game.Screens.Play;
-=======
-using osu.Framework.Graphics.Sprites;
-using osu.Game.Replays;
 using osu.Game.Rulesets.Osu.Replays;
 using osu.Game.Rulesets.Osu.UI;
 using osu.Game.Rulesets.Replays;
+using osu.Game.Rulesets.Scoring;
 using osu.Game.Scoring;
->>>>>>> 7087020f
 using osu.Game.Storyboards;
+using osu.Game.Tests.Visual;
+using osuTK;
 using static osu.Game.Tests.Visual.OsuTestScene.ClockBackedTestWorkingBeatmap;
 
 namespace osu.Game.Rulesets.Osu.Tests
@@ -39,7 +36,7 @@
 
         protected override bool Autoplay => true;
 
-        protected override Player CreatePlayer(Ruleset ruleset) => new ScoreExposedPlayer();
+        protected override TestPlayer CreatePlayer(Ruleset ruleset) => new ScoreExposedPlayer();
 
         protected override WorkingBeatmap CreateWorkingBeatmap(IBeatmap beatmap, Storyboard storyboard = null)
         {
@@ -145,7 +142,7 @@
             {
                 // multipled by 2 to nullify the score multiplier. (autoplay mod selected)
                 var totalScore = ((ScoreExposedPlayer)Player).ScoreProcessor.TotalScore.Value * 2;
-                return totalScore == (int)(drawableSpinner.Disc.RotationAbsolute / 360) * 100;
+                return totalScore == (int)(drawableSpinner.Disc.CumulativeRotation / 360) * 100;
             });
 
             addSeekStep(0);
