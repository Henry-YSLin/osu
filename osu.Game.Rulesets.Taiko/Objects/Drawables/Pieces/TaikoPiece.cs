﻿// Copyright (c) ppy Pty Ltd <contact@ppy.sh>. Licensed under the MIT Licence.
// See the LICENCE file in the repository root for full licence text.

using osu.Game.Graphics;
using osuTK.Graphics;
using osu.Game.Graphics.Containers;
using osu.Framework.Graphics;

namespace osu.Game.Rulesets.Taiko.Objects.Drawables.Pieces
{
    public class TaikoPiece : BeatSyncedContainer, IHasAccentColour
    {
        private Color4 accentColour;

        /// <summary>
        /// The colour of the inner circle and outer glows.
        /// </summary>
        public virtual Color4 AccentColour
        {
            get => accentColour;
            set => accentColour = value;
        }

        private bool kiaiMode;

        /// <summary>
        /// Whether Kiai mode effects are enabled for this circle piece.
        /// </summary>
        public virtual bool KiaiMode
        {
<<<<<<< HEAD
            get { return kiaiMode; }
            set { kiaiMode = value; }
=======
            get => kiaiMode;
            set => kiaiMode = value;
>>>>>>> 9fa8e6f3
        }

        public TaikoPiece()
        {
            RelativeSizeAxes = Axes.Both;
        }
    }
}<|MERGE_RESOLUTION|>--- conflicted
+++ resolved
@@ -28,13 +28,8 @@
         /// </summary>
         public virtual bool KiaiMode
         {
-<<<<<<< HEAD
-            get { return kiaiMode; }
-            set { kiaiMode = value; }
-=======
             get => kiaiMode;
             set => kiaiMode = value;
->>>>>>> 9fa8e6f3
         }
 
         public TaikoPiece()
