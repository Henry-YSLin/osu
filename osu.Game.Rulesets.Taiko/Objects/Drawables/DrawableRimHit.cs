--- conflicted
+++ resolved
@@ -1,14 +1,11 @@
 ﻿// Copyright (c) ppy Pty Ltd <contact@ppy.sh>. Licensed under the MIT Licence.
 // See the LICENCE file in the repository root for full licence text.
 
-<<<<<<< HEAD
 using osu.Framework.Allocation;
 using osu.Game.Beatmaps;
 using osu.Game.Beatmaps.ControlPoints;
 using osu.Game.Graphics;
 using osu.Game.Rulesets.Scoring;
-=======
->>>>>>> 97dcd546
 using osu.Game.Rulesets.Taiko.Objects.Drawables.Pieces;
 using osu.Game.Skinning;
 
