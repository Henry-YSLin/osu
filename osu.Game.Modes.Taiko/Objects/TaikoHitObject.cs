--- conflicted
+++ resolved
@@ -1,60 +1,56 @@
-﻿// Copyright (c) 2007-2017 ppy Pty Ltd <contact@ppy.sh>.
-// Licensed under the MIT Licence - https://raw.githubusercontent.com/ppy/osu/master/LICENCE
-
-using osu.Game.Beatmaps.Timing;
-using osu.Game.Database;
-using osu.Game.Modes.Objects;
-
-namespace osu.Game.Modes.Taiko.Objects
-{
-    public abstract class TaikoHitObject : HitObject
-    {
-        /// <summary>
-        /// HitCircle radius.
-        /// </summary>
-        public const float CIRCLE_RADIUS = 42f;
-
-        /// <summary>
-        /// Time (in milliseconds) to scroll in the hit object with a speed-adjusted beat length of 1 second.
-        /// </summary>
-        public const double BASE_SCROLL_TIME = 6000;
-
-        /// <summary>
-        /// The velocity multiplier applied to this hit object.
-        /// </summary>
-        public float VelocityMultiplier = 1;
-
-        /// <summary>
-        /// The time to scroll in the HitObject.
-        /// </summary>
-        public double PreEmpt;
-
-        /// <summary>
-        /// Whether this HitObject is a "strong" type.
-        /// Strong hit objects give more points for hitting the hit object with both keys.
-        /// </summary>
-        public bool IsStrong;
-
-        /// <summary>
-        /// Whether this HitObject is in Kiai time.
-        /// </summary>
-        public bool Kiai { get; protected set; }
-
-        public override void ApplyDefaults(TimingInfo timing, BeatmapDifficulty difficulty)
-        {
-            base.ApplyDefaults(timing, difficulty);
-
-<<<<<<< HEAD
-            PreEmpt = BASE_SCROLL_TIME / difficulty.SliderMultiplier * timing.BeatLengthAt(StartTime) * timing.SpeedMultiplierAt(StartTime) / 1000;
-=======
-            PreEmpt = base_scroll_time / difficulty.SliderMultiplier * timing.BeatLengthAt(StartTime) * timing.SpeedMultiplierAt(StartTime) / VelocityMultiplier / 1000;
->>>>>>> a7426646
-
-            ControlPoint overridePoint;
-            Kiai = timing.TimingPointAt(StartTime, out overridePoint).KiaiMode;
-
-            if (overridePoint != null)
-                Kiai |= overridePoint.KiaiMode;
-        }
-    }
+﻿// Copyright (c) 2007-2017 ppy Pty Ltd <contact@ppy.sh>.
+// Licensed under the MIT Licence - https://raw.githubusercontent.com/ppy/osu/master/LICENCE
+
+using osu.Game.Beatmaps.Timing;
+using osu.Game.Database;
+using osu.Game.Modes.Objects;
+
+namespace osu.Game.Modes.Taiko.Objects
+{
+    public abstract class TaikoHitObject : HitObject
+    {
+        /// <summary>
+        /// HitCircle radius.
+        /// </summary>
+        public const float CIRCLE_RADIUS = 42f;
+
+        /// <summary>
+        /// Time (in milliseconds) to scroll in the hit object with a speed-adjusted beat length of 1 second.
+        /// </summary>
+        public const double BASE_SCROLL_TIME = 6000;
+
+        /// <summary>
+        /// The velocity multiplier applied to this hit object.
+        /// </summary>
+        public float VelocityMultiplier = 1;
+
+        /// <summary>
+        /// The time to scroll in the HitObject.
+        /// </summary>
+        public double PreEmpt;
+
+        /// <summary>
+        /// Whether this HitObject is a "strong" type.
+        /// Strong hit objects give more points for hitting the hit object with both keys.
+        /// </summary>
+        public bool IsStrong;
+
+        /// <summary>
+        /// Whether this HitObject is in Kiai time.
+        /// </summary>
+        public bool Kiai { get; protected set; }
+
+        public override void ApplyDefaults(TimingInfo timing, BeatmapDifficulty difficulty)
+        {
+            base.ApplyDefaults(timing, difficulty);
+
+            PreEmpt = BASE_SCROLL_TIME / difficulty.SliderMultiplier * timing.BeatLengthAt(StartTime) * timing.SpeedMultiplierAt(StartTime) / VelocityMultiplier / 1000;
+
+            ControlPoint overridePoint;
+            Kiai = timing.TimingPointAt(StartTime, out overridePoint).KiaiMode;
+
+            if (overridePoint != null)
+                Kiai |= overridePoint.KiaiMode;
+        }
+    }
 }