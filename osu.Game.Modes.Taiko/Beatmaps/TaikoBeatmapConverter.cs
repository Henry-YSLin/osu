﻿// Copyright (c) 2007-2017 ppy Pty Ltd <contact@ppy.sh>.
// Licensed under the MIT Licence - https://raw.githubusercontent.com/ppy/osu/master/LICENCE

using osu.Game.Beatmaps;
using osu.Game.Modes.Objects;
using osu.Game.Modes.Objects.Types;
using osu.Game.Modes.Taiko.Objects;
using System;
using System.Collections.Generic;
using System.Linq;
using osu.Game.Database;
<<<<<<< HEAD
using osu.Game.IO.Serialization;
=======
using osu.Game.Audio;
>>>>>>> 85dfd829

namespace osu.Game.Modes.Taiko.Beatmaps
{
    internal class TaikoBeatmapConverter : IBeatmapConverter<TaikoHitObject>
    {
        /// <summary>
        /// osu! is generally slower than taiko, so a factor is added to increase
        /// speed. This must be used everywhere slider length or beat length is used.
        /// </summary>
        private const float legacy_velocity_multiplier = 1.4f;

        /// <summary>
        /// Because swells are easier in taiko than spinners are in osu!,
        /// legacy taiko multiplies a factor when converting the number of required hits.
        /// </summary>
        private const float swell_hit_multiplier = 1.65f;

        /// <summary>
        /// Base osu! slider scoring distance.
        /// </summary>
        private const float osu_base_scoring_distance = 100;

        /// <summary>
        /// Drum roll distance that results in a duration of 1 speed-adjusted beat length.
        /// </summary>
        private const float taiko_base_distance = 100;

        public Beatmap<TaikoHitObject> Convert(Beatmap original)
        {
            BeatmapInfo info = original.BeatmapInfo.DeepClone<BeatmapInfo>();
            info.Difficulty.SliderMultiplier *= legacy_velocity_multiplier;

            return new Beatmap<TaikoHitObject>(original)
            {
                BeatmapInfo = info,
                HitObjects = original.HitObjects.SelectMany(h => convertHitObject(h, original)).ToList()
            };
        }

        private IEnumerable<TaikoHitObject> convertHitObject(HitObject obj, Beatmap beatmap)
        {
            // Check if this HitObject is already a TaikoHitObject, and return it if so
            var originalTaiko = obj as TaikoHitObject;
            if (originalTaiko != null)
                yield return originalTaiko;

            var distanceData = obj as IHasDistance;
            var repeatsData = obj as IHasRepeats;
            var endTimeData = obj as IHasEndTime;

            // Old osu! used hit sounding to determine various hit type information
            List<SampleInfo> samples = obj.Samples;

            bool strong = samples.Any(s => s.Name == SampleInfo.HIT_FINISH);

            if (distanceData != null)
            {
                int repeats = repeatsData?.RepeatCount ?? 1;

                double speedAdjustment = beatmap.TimingInfo.SpeedMultiplierAt(obj.StartTime);
                double speedAdjustedBeatLength = beatmap.TimingInfo.BeatLengthAt(obj.StartTime) * speedAdjustment;
                
                // The true distance, accounting for any repeats. This ends up being the drum roll distance later
                double distance = distanceData.Distance * repeats * legacy_velocity_multiplier;

                // The velocity of the taiko hit object - calculated as the velocity of a drum roll
                double taikoVelocity = taiko_base_distance * beatmap.BeatmapInfo.Difficulty.SliderMultiplier * legacy_velocity_multiplier / speedAdjustedBeatLength;
                // The duration of the taiko hit object
                double taikoDuration = distance / taikoVelocity;

                // For some reason, old osu! always uses speedAdjustment to determine the taiko velocity, but
                // only uses it to determine osu! velocity if beatmap version < 8. Let's account for that here.
                if (beatmap.BeatmapInfo.BeatmapVersion >= 8)
                    speedAdjustedBeatLength /= speedAdjustment;

                // The velocity of the osu! hit object - calculated as the velocity of a slider
                double osuVelocity = osu_base_scoring_distance * beatmap.BeatmapInfo.Difficulty.SliderMultiplier * legacy_velocity_multiplier / speedAdjustedBeatLength;
                // The duration of the osu! hit object
                double osuDuration = distance / osuVelocity;

                // If the drum roll is to be split into hit circles, assume the ticks are 1/8 spaced within the duration of one beat
                double tickSpacing = Math.Min(speedAdjustedBeatLength / beatmap.BeatmapInfo.Difficulty.SliderTickRate, taikoDuration / repeats) / 8;

                if (tickSpacing > 0 && osuDuration < 2 * speedAdjustedBeatLength)
                {
                    for (double j = obj.StartTime; j <= distanceData.EndTime + tickSpacing; j += tickSpacing)
                    {
                        // Todo: This should generate different type of hits (including strongs)
                        // depending on hitobject sound additions (not implemented fully yet)
                        yield return new CentreHit
                        {
                            StartTime = j,
                            Samples = obj.Samples,
                            IsStrong = strong,
                        };
                    }
                }
                else
                {
                    yield return new DrumRoll
                    {
                        StartTime = obj.StartTime,
                        Samples = obj.Samples,
                        IsStrong = strong,
                        Duration = taikoDuration,
                        TickRate = beatmap.BeatmapInfo.Difficulty.SliderTickRate == 3 ? 3 : 4,
                    };
                }
            }
            else if (endTimeData != null)
            {
                double hitMultiplier = BeatmapDifficulty.DifficultyRange(beatmap.BeatmapInfo.Difficulty.OverallDifficulty, 3, 5, 7.5) * swell_hit_multiplier;

                yield return new Swell
                {
                    StartTime = obj.StartTime,
                    Samples = obj.Samples,
                    IsStrong = strong,
                    Duration = endTimeData.Duration,
                    RequiredHits = (int)Math.Max(1, endTimeData.Duration / 1000 * hitMultiplier),
                };
            }
            else
            {
                bool isRim = samples.Any(s => s.Name == SampleInfo.HIT_CLAP || s.Name == SampleInfo.HIT_WHISTLE);

                if (isRim)
                {
                    yield return new RimHit
                    {
                        StartTime = obj.StartTime,
                        Samples = obj.Samples,
                        IsStrong = strong,
                    };
                }
                else
                {
                    yield return new CentreHit
                    {
                        StartTime = obj.StartTime,
                        Samples = obj.Samples,
                        IsStrong = strong,
                    };
                }
            }
        }
    }
}
<|MERGE_RESOLUTION|>--- conflicted
+++ resolved
@@ -1,164 +1,161 @@
-﻿// Copyright (c) 2007-2017 ppy Pty Ltd <contact@ppy.sh>.
-// Licensed under the MIT Licence - https://raw.githubusercontent.com/ppy/osu/master/LICENCE
-
-using osu.Game.Beatmaps;
-using osu.Game.Modes.Objects;
-using osu.Game.Modes.Objects.Types;
-using osu.Game.Modes.Taiko.Objects;
-using System;
-using System.Collections.Generic;
-using System.Linq;
-using osu.Game.Database;
-<<<<<<< HEAD
-using osu.Game.IO.Serialization;
-=======
-using osu.Game.Audio;
->>>>>>> 85dfd829
-
-namespace osu.Game.Modes.Taiko.Beatmaps
-{
-    internal class TaikoBeatmapConverter : IBeatmapConverter<TaikoHitObject>
-    {
-        /// <summary>
-        /// osu! is generally slower than taiko, so a factor is added to increase
-        /// speed. This must be used everywhere slider length or beat length is used.
-        /// </summary>
-        private const float legacy_velocity_multiplier = 1.4f;
-
-        /// <summary>
-        /// Because swells are easier in taiko than spinners are in osu!,
-        /// legacy taiko multiplies a factor when converting the number of required hits.
-        /// </summary>
-        private const float swell_hit_multiplier = 1.65f;
-
-        /// <summary>
-        /// Base osu! slider scoring distance.
-        /// </summary>
-        private const float osu_base_scoring_distance = 100;
-
-        /// <summary>
-        /// Drum roll distance that results in a duration of 1 speed-adjusted beat length.
-        /// </summary>
-        private const float taiko_base_distance = 100;
-
-        public Beatmap<TaikoHitObject> Convert(Beatmap original)
-        {
-            BeatmapInfo info = original.BeatmapInfo.DeepClone<BeatmapInfo>();
-            info.Difficulty.SliderMultiplier *= legacy_velocity_multiplier;
-
-            return new Beatmap<TaikoHitObject>(original)
-            {
-                BeatmapInfo = info,
-                HitObjects = original.HitObjects.SelectMany(h => convertHitObject(h, original)).ToList()
-            };
-        }
-
-        private IEnumerable<TaikoHitObject> convertHitObject(HitObject obj, Beatmap beatmap)
-        {
-            // Check if this HitObject is already a TaikoHitObject, and return it if so
-            var originalTaiko = obj as TaikoHitObject;
-            if (originalTaiko != null)
-                yield return originalTaiko;
-
-            var distanceData = obj as IHasDistance;
-            var repeatsData = obj as IHasRepeats;
-            var endTimeData = obj as IHasEndTime;
-
-            // Old osu! used hit sounding to determine various hit type information
-            List<SampleInfo> samples = obj.Samples;
-
-            bool strong = samples.Any(s => s.Name == SampleInfo.HIT_FINISH);
-
-            if (distanceData != null)
-            {
-                int repeats = repeatsData?.RepeatCount ?? 1;
-
-                double speedAdjustment = beatmap.TimingInfo.SpeedMultiplierAt(obj.StartTime);
-                double speedAdjustedBeatLength = beatmap.TimingInfo.BeatLengthAt(obj.StartTime) * speedAdjustment;
-                
-                // The true distance, accounting for any repeats. This ends up being the drum roll distance later
-                double distance = distanceData.Distance * repeats * legacy_velocity_multiplier;
-
-                // The velocity of the taiko hit object - calculated as the velocity of a drum roll
-                double taikoVelocity = taiko_base_distance * beatmap.BeatmapInfo.Difficulty.SliderMultiplier * legacy_velocity_multiplier / speedAdjustedBeatLength;
-                // The duration of the taiko hit object
-                double taikoDuration = distance / taikoVelocity;
-
-                // For some reason, old osu! always uses speedAdjustment to determine the taiko velocity, but
-                // only uses it to determine osu! velocity if beatmap version < 8. Let's account for that here.
-                if (beatmap.BeatmapInfo.BeatmapVersion >= 8)
-                    speedAdjustedBeatLength /= speedAdjustment;
-
-                // The velocity of the osu! hit object - calculated as the velocity of a slider
-                double osuVelocity = osu_base_scoring_distance * beatmap.BeatmapInfo.Difficulty.SliderMultiplier * legacy_velocity_multiplier / speedAdjustedBeatLength;
-                // The duration of the osu! hit object
-                double osuDuration = distance / osuVelocity;
-
-                // If the drum roll is to be split into hit circles, assume the ticks are 1/8 spaced within the duration of one beat
-                double tickSpacing = Math.Min(speedAdjustedBeatLength / beatmap.BeatmapInfo.Difficulty.SliderTickRate, taikoDuration / repeats) / 8;
-
-                if (tickSpacing > 0 && osuDuration < 2 * speedAdjustedBeatLength)
-                {
-                    for (double j = obj.StartTime; j <= distanceData.EndTime + tickSpacing; j += tickSpacing)
-                    {
-                        // Todo: This should generate different type of hits (including strongs)
-                        // depending on hitobject sound additions (not implemented fully yet)
-                        yield return new CentreHit
-                        {
-                            StartTime = j,
-                            Samples = obj.Samples,
-                            IsStrong = strong,
-                        };
-                    }
-                }
-                else
-                {
-                    yield return new DrumRoll
-                    {
-                        StartTime = obj.StartTime,
-                        Samples = obj.Samples,
-                        IsStrong = strong,
-                        Duration = taikoDuration,
-                        TickRate = beatmap.BeatmapInfo.Difficulty.SliderTickRate == 3 ? 3 : 4,
-                    };
-                }
-            }
-            else if (endTimeData != null)
-            {
-                double hitMultiplier = BeatmapDifficulty.DifficultyRange(beatmap.BeatmapInfo.Difficulty.OverallDifficulty, 3, 5, 7.5) * swell_hit_multiplier;
-
-                yield return new Swell
-                {
-                    StartTime = obj.StartTime,
-                    Samples = obj.Samples,
-                    IsStrong = strong,
-                    Duration = endTimeData.Duration,
-                    RequiredHits = (int)Math.Max(1, endTimeData.Duration / 1000 * hitMultiplier),
-                };
-            }
-            else
-            {
-                bool isRim = samples.Any(s => s.Name == SampleInfo.HIT_CLAP || s.Name == SampleInfo.HIT_WHISTLE);
-
-                if (isRim)
-                {
-                    yield return new RimHit
-                    {
-                        StartTime = obj.StartTime,
-                        Samples = obj.Samples,
-                        IsStrong = strong,
-                    };
-                }
-                else
-                {
-                    yield return new CentreHit
-                    {
-                        StartTime = obj.StartTime,
-                        Samples = obj.Samples,
-                        IsStrong = strong,
-                    };
-                }
-            }
-        }
-    }
-}
+﻿// Copyright (c) 2007-2017 ppy Pty Ltd <contact@ppy.sh>.
+// Licensed under the MIT Licence - https://raw.githubusercontent.com/ppy/osu/master/LICENCE
+
+using osu.Game.Beatmaps;
+using osu.Game.Modes.Objects;
+using osu.Game.Modes.Objects.Types;
+using osu.Game.Modes.Taiko.Objects;
+using System;
+using System.Collections.Generic;
+using System.Linq;
+using osu.Game.Database;
+using osu.Game.IO.Serialization;
+using osu.Game.Audio;
+
+namespace osu.Game.Modes.Taiko.Beatmaps
+{
+    internal class TaikoBeatmapConverter : IBeatmapConverter<TaikoHitObject>
+    {
+        /// <summary>
+        /// osu! is generally slower than taiko, so a factor is added to increase
+        /// speed. This must be used everywhere slider length or beat length is used.
+        /// </summary>
+        private const float legacy_velocity_multiplier = 1.4f;
+
+        /// <summary>
+        /// Because swells are easier in taiko than spinners are in osu!,
+        /// legacy taiko multiplies a factor when converting the number of required hits.
+        /// </summary>
+        private const float swell_hit_multiplier = 1.65f;
+
+        /// <summary>
+        /// Base osu! slider scoring distance.
+        /// </summary>
+        private const float osu_base_scoring_distance = 100;
+
+        /// <summary>
+        /// Drum roll distance that results in a duration of 1 speed-adjusted beat length.
+        /// </summary>
+        private const float taiko_base_distance = 100;
+
+        public Beatmap<TaikoHitObject> Convert(Beatmap original)
+        {
+            BeatmapInfo info = original.BeatmapInfo.DeepClone<BeatmapInfo>();
+            info.Difficulty.SliderMultiplier *= legacy_velocity_multiplier;
+
+            return new Beatmap<TaikoHitObject>(original)
+            {
+                BeatmapInfo = info,
+                HitObjects = original.HitObjects.SelectMany(h => convertHitObject(h, original)).ToList()
+            };
+        }
+
+        private IEnumerable<TaikoHitObject> convertHitObject(HitObject obj, Beatmap beatmap)
+        {
+            // Check if this HitObject is already a TaikoHitObject, and return it if so
+            var originalTaiko = obj as TaikoHitObject;
+            if (originalTaiko != null)
+                yield return originalTaiko;
+
+            var distanceData = obj as IHasDistance;
+            var repeatsData = obj as IHasRepeats;
+            var endTimeData = obj as IHasEndTime;
+
+            // Old osu! used hit sounding to determine various hit type information
+            List<SampleInfo> samples = obj.Samples;
+
+            bool strong = samples.Any(s => s.Name == SampleInfo.HIT_FINISH);
+
+            if (distanceData != null)
+            {
+                int repeats = repeatsData?.RepeatCount ?? 1;
+
+                double speedAdjustment = beatmap.TimingInfo.SpeedMultiplierAt(obj.StartTime);
+                double speedAdjustedBeatLength = beatmap.TimingInfo.BeatLengthAt(obj.StartTime) * speedAdjustment;
+                
+                // The true distance, accounting for any repeats. This ends up being the drum roll distance later
+                double distance = distanceData.Distance * repeats * legacy_velocity_multiplier;
+
+                // The velocity of the taiko hit object - calculated as the velocity of a drum roll
+                double taikoVelocity = taiko_base_distance * beatmap.BeatmapInfo.Difficulty.SliderMultiplier * legacy_velocity_multiplier / speedAdjustedBeatLength;
+                // The duration of the taiko hit object
+                double taikoDuration = distance / taikoVelocity;
+
+                // For some reason, old osu! always uses speedAdjustment to determine the taiko velocity, but
+                // only uses it to determine osu! velocity if beatmap version < 8. Let's account for that here.
+                if (beatmap.BeatmapInfo.BeatmapVersion >= 8)
+                    speedAdjustedBeatLength /= speedAdjustment;
+
+                // The velocity of the osu! hit object - calculated as the velocity of a slider
+                double osuVelocity = osu_base_scoring_distance * beatmap.BeatmapInfo.Difficulty.SliderMultiplier * legacy_velocity_multiplier / speedAdjustedBeatLength;
+                // The duration of the osu! hit object
+                double osuDuration = distance / osuVelocity;
+
+                // If the drum roll is to be split into hit circles, assume the ticks are 1/8 spaced within the duration of one beat
+                double tickSpacing = Math.Min(speedAdjustedBeatLength / beatmap.BeatmapInfo.Difficulty.SliderTickRate, taikoDuration / repeats) / 8;
+
+                if (tickSpacing > 0 && osuDuration < 2 * speedAdjustedBeatLength)
+                {
+                    for (double j = obj.StartTime; j <= distanceData.EndTime + tickSpacing; j += tickSpacing)
+                    {
+                        // Todo: This should generate different type of hits (including strongs)
+                        // depending on hitobject sound additions (not implemented fully yet)
+                        yield return new CentreHit
+                        {
+                            StartTime = j,
+                            Samples = obj.Samples,
+                            IsStrong = strong,
+                        };
+                    }
+                }
+                else
+                {
+                    yield return new DrumRoll
+                    {
+                        StartTime = obj.StartTime,
+                        Samples = obj.Samples,
+                        IsStrong = strong,
+                        Duration = taikoDuration,
+                        TickRate = beatmap.BeatmapInfo.Difficulty.SliderTickRate == 3 ? 3 : 4,
+                    };
+                }
+            }
+            else if (endTimeData != null)
+            {
+                double hitMultiplier = BeatmapDifficulty.DifficultyRange(beatmap.BeatmapInfo.Difficulty.OverallDifficulty, 3, 5, 7.5) * swell_hit_multiplier;
+
+                yield return new Swell
+                {
+                    StartTime = obj.StartTime,
+                    Samples = obj.Samples,
+                    IsStrong = strong,
+                    Duration = endTimeData.Duration,
+                    RequiredHits = (int)Math.Max(1, endTimeData.Duration / 1000 * hitMultiplier),
+                };
+            }
+            else
+            {
+                bool isRim = samples.Any(s => s.Name == SampleInfo.HIT_CLAP || s.Name == SampleInfo.HIT_WHISTLE);
+
+                if (isRim)
+                {
+                    yield return new RimHit
+                    {
+                        StartTime = obj.StartTime,
+                        Samples = obj.Samples,
+                        IsStrong = strong,
+                    };
+                }
+                else
+                {
+                    yield return new CentreHit
+                    {
+                        StartTime = obj.StartTime,
+                        Samples = obj.Samples,
+                        IsStrong = strong,
+                    };
+                }
+            }
+        }
+    }
+}