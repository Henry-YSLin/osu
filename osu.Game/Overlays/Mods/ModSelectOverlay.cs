﻿// Copyright (c) ppy Pty Ltd <contact@ppy.sh>. Licensed under the MIT Licence.
// See the LICENCE file in the repository root for full licence text.

using System;
using System.Collections.Generic;
using System.Linq;
using JetBrains.Annotations;
using osu.Framework.Allocation;
using osu.Framework.Audio;
using osu.Framework.Audio.Sample;
using osu.Framework.Bindables;
using osu.Framework.Extensions.Color4Extensions;
using osu.Framework.Graphics;
using osu.Framework.Graphics.Containers;
using osu.Framework.Graphics.Shapes;
using osu.Framework.Input.Events;
using osu.Framework.Threading;
using osu.Game.Graphics;
using osu.Game.Graphics.Backgrounds;
using osu.Game.Graphics.Containers;
using osu.Game.Graphics.Sprites;
using osu.Game.Graphics.UserInterface;
using osu.Game.Input.Bindings;
using osu.Game.Rulesets.Mods;
using osu.Game.Screens;
using osu.Game.Utils;
using osuTK;
using osuTK.Graphics;
using osuTK.Input;

namespace osu.Game.Overlays.Mods
{
    public abstract class ModSelectOverlay : WaveOverlayContainer
    {
        public const float HEIGHT = 510;

        protected readonly FillFlowContainer FooterContainer;
        protected readonly TriangleButton DeselectAllButton;
        protected readonly TriangleButton CustomiseButton;
        protected readonly TriangleButton CloseButton;

        protected readonly Drawable MultiplierSection;
        protected readonly OsuSpriteText MultiplierLabel;

<<<<<<< HEAD
        /// <summary>
        /// Whether to allow customisation of mod settings.
        /// </summary>
        protected virtual bool AllowCustomisation => true;

        /// <summary>
        /// Whether mod icons should be stacked, or appear as individual buttons.
        /// </summary>
        protected virtual bool Stacked => true;
=======
        protected readonly FillFlowContainer FooterContainer;
>>>>>>> 6ff8e8dd

        protected override bool BlockNonPositionalInput => false;

        protected override bool DimMainContent => false;

        /// <summary>
        /// Whether <see cref="Mod"/>s underneath the same <see cref="MultiMod"/> instance should appear as stacked buttons.
        /// </summary>
        protected virtual bool Stacked => true;

        [NotNull]
        private Func<Mod, bool> isValidMod = m => true;

        /// <summary>
        /// A function that checks whether a given mod is selectable.
        /// </summary>
        [NotNull]
        public Func<Mod, bool> IsValidMod
        {
            get => isValidMod;
            set
            {
                isValidMod = value ?? throw new ArgumentNullException(nameof(value));
                updateAvailableMods();
            }
        }

        protected readonly FillFlowContainer<ModSection> ModSectionsContainer;

        protected readonly ModSettingsContainer ModSettingsContainer;

        [NotNull]
        private Func<Mod, bool> isValidMod = m => true;

        /// <summary>
        /// A function that checks whether a given mod is selectable.
        /// </summary>
        [NotNull]
        public Func<Mod, bool> IsValidMod
        {
            get => isValidMod;
            set
            {
                isValidMod = value ?? throw new ArgumentNullException(nameof(value));
                updateAvailableMods();
            }
        }

        public readonly Bindable<IReadOnlyList<Mod>> SelectedMods = new Bindable<IReadOnlyList<Mod>>(Array.Empty<Mod>());

        private Bindable<Dictionary<ModType, IReadOnlyList<Mod>>> availableMods;

        protected Color4 LowMultiplierColour;
        protected Color4 HighMultiplierColour;

        private const float content_width = 0.8f;
        private const float footer_button_spacing = 20;

        private SampleChannel sampleOn, sampleOff;

        protected ModSelectOverlay()
        {
            Waves.FirstWaveColour = Color4Extensions.FromHex(@"19b0e2");
            Waves.SecondWaveColour = Color4Extensions.FromHex(@"2280a2");
            Waves.ThirdWaveColour = Color4Extensions.FromHex(@"005774");
            Waves.FourthWaveColour = Color4Extensions.FromHex(@"003a4e");

            RelativeSizeAxes = Axes.Both;

            Padding = new MarginPadding { Horizontal = -OsuScreen.HORIZONTAL_OVERFLOW_PADDING };

            Children = new Drawable[]
            {
                new Container
                {
                    RelativeSizeAxes = Axes.Both,
                    Masking = true,
                    Children = new Drawable[]
                    {
                        new Box
                        {
                            RelativeSizeAxes = Axes.Both,
                            Colour = new Color4(36, 50, 68, 255)
                        },
                        new Triangles
                        {
                            TriangleScale = 5,
                            RelativeSizeAxes = Axes.Both,
                            ColourLight = new Color4(53, 66, 82, 255),
                            ColourDark = new Color4(41, 54, 70, 255),
                        },
                    },
                },
                new GridContainer
                {
                    RelativeSizeAxes = Axes.Both,
                    Anchor = Anchor.BottomCentre,
                    Origin = Anchor.BottomCentre,
                    RowDimensions = new[]
                    {
                        new Dimension(GridSizeMode.Absolute, 90),
                        new Dimension(GridSizeMode.Distributed),
                        new Dimension(GridSizeMode.AutoSize),
                    },
                    Content = new[]
                    {
                        new Drawable[]
                        {
                            new Container
                            {
                                RelativeSizeAxes = Axes.Both,
                                Origin = Anchor.TopCentre,
                                Anchor = Anchor.TopCentre,
                                Children = new Drawable[]
                                {
                                    new Box
                                    {
                                        RelativeSizeAxes = Axes.Both,
                                        Colour = OsuColour.Gray(10).Opacity(100),
                                    },
                                    new FillFlowContainer
                                    {
                                        Origin = Anchor.Centre,
                                        Anchor = Anchor.Centre,
                                        RelativeSizeAxes = Axes.X,
                                        AutoSizeAxes = Axes.Y,
                                        Direction = FillDirection.Vertical,
                                        Width = content_width,
                                        Padding = new MarginPadding { Horizontal = OsuScreen.HORIZONTAL_OVERFLOW_PADDING },
                                        Children = new Drawable[]
                                        {
                                            new OsuSpriteText
                                            {
                                                Text = @"Gameplay Mods",
                                                Font = OsuFont.GetFont(size: 22, weight: FontWeight.Bold),
                                                Shadow = true,
                                                Margin = new MarginPadding
                                                {
                                                    Bottom = 4,
                                                },
                                            },
                                            new OsuTextFlowContainer(text =>
                                            {
                                                text.Font = text.Font.With(size: 18);
                                                text.Shadow = true;
                                            })
                                            {
                                                RelativeSizeAxes = Axes.X,
                                                AutoSizeAxes = Axes.Y,
                                                Text = "Mods provide different ways to enjoy gameplay. Some have an effect on the score you can achieve during ranked play.\nOthers are just for fun.",
                                            },
                                        },
                                    },
                                },
                            },
                        },
                        new Drawable[]
                        {
                            new Container
                            {
                                RelativeSizeAxes = Axes.Both,
                                Children = new Drawable[]
                                {
                                    // Body
                                    new OsuScrollContainer
                                    {
                                        ScrollbarVisible = false,
                                        Origin = Anchor.TopCentre,
                                        Anchor = Anchor.TopCentre,
                                        RelativeSizeAxes = Axes.Both,
                                        Padding = new MarginPadding
                                        {
                                            Vertical = 10,
                                            Horizontal = OsuScreen.HORIZONTAL_OVERFLOW_PADDING
                                        },
                                        Children = new Drawable[]
                                        {
                                            ModSectionsContainer = new FillFlowContainer<ModSection>
                                            {
                                                Origin = Anchor.TopCentre,
                                                Anchor = Anchor.TopCentre,
                                                RelativeSizeAxes = Axes.X,
                                                AutoSizeAxes = Axes.Y,
                                                Spacing = new Vector2(0f, 10f),
                                                Width = content_width,
                                                LayoutDuration = 200,
                                                LayoutEasing = Easing.OutQuint,
                                                Children = new[]
                                                {
                                                    CreateModSection(ModType.DifficultyReduction).With(s =>
                                                    {
                                                        s.ToggleKeys = new[] { Key.Q, Key.W, Key.E, Key.R, Key.T, Key.Y, Key.U, Key.I, Key.O, Key.P };
                                                        s.Action = modButtonPressed;
                                                    }),
                                                    CreateModSection(ModType.DifficultyIncrease).With(s =>
                                                    {
                                                        s.ToggleKeys = new[] { Key.A, Key.S, Key.D, Key.F, Key.G, Key.H, Key.J, Key.K, Key.L };
                                                        s.Action = modButtonPressed;
                                                    }),
                                                    CreateModSection(ModType.Automation).With(s =>
                                                    {
                                                        s.ToggleKeys = new[] { Key.Z, Key.X, Key.C, Key.V, Key.B, Key.N, Key.M };
                                                        s.Action = modButtonPressed;
                                                    }),
                                                    CreateModSection(ModType.Conversion).With(s =>
                                                    {
                                                        s.Action = modButtonPressed;
                                                    }),
                                                    CreateModSection(ModType.Fun).With(s =>
                                                    {
                                                        s.Action = modButtonPressed;
                                                    }),
                                                }
                                            },
                                        }
                                    },
                                    ModSettingsContainer = new ModSettingsContainer
                                    {
                                        RelativeSizeAxes = Axes.Both,
                                        Anchor = Anchor.BottomRight,
                                        Origin = Anchor.BottomRight,
                                        Width = 0.3f,
                                        Alpha = 0,
                                        Padding = new MarginPadding(30),
                                        SelectedMods = { BindTarget = SelectedMods },
                                    },
                                }
                            },
                        },
                        new Drawable[]
                        {
                            new Container
                            {
                                Name = "Footer content",
                                RelativeSizeAxes = Axes.X,
                                AutoSizeAxes = Axes.Y,
                                Origin = Anchor.TopCentre,
                                Anchor = Anchor.TopCentre,
                                Children = new Drawable[]
                                {
                                    new Box
                                    {
                                        RelativeSizeAxes = Axes.Both,
                                        Colour = new Color4(172, 20, 116, 255),
                                        Alpha = 0.5f,
                                    },
                                    FooterContainer = new FillFlowContainer
                                    {
                                        Origin = Anchor.BottomCentre,
                                        Anchor = Anchor.BottomCentre,
                                        AutoSizeAxes = Axes.Y,
                                        RelativeSizeAxes = Axes.X,
                                        RelativePositionAxes = Axes.X,
                                        Width = content_width,
                                        Spacing = new Vector2(footer_button_spacing, footer_button_spacing / 2),
                                        Padding = new MarginPadding
                                        {
                                            Vertical = 15,
                                            Horizontal = OsuScreen.HORIZONTAL_OVERFLOW_PADDING
                                        },
                                        Children = new[]
                                        {
                                            DeselectAllButton = new TriangleButton
                                            {
                                                Width = 180,
                                                Text = "Deselect All",
                                                Action = deselectAll,
                                                Origin = Anchor.CentreLeft,
                                                Anchor = Anchor.CentreLeft,
                                            },
                                            CustomiseButton = new TriangleButton
                                            {
                                                Width = 180,
                                                Alpha = AllowCustomisation ? 1 : 0,
                                                Text = "Customisation",
                                                Action = () => ModSettingsContainer.ToggleVisibility(),
                                                Enabled = { Value = false },
                                                Origin = Anchor.CentreLeft,
                                                Anchor = Anchor.CentreLeft,
                                            },
                                            CloseButton = new TriangleButton
                                            {
                                                Width = 180,
                                                Text = "Close",
                                                Action = Hide,
                                                Origin = Anchor.CentreLeft,
                                                Anchor = Anchor.CentreLeft,
                                            },
                                            MultiplierSection = new FillFlowContainer
                                            {
                                                AutoSizeAxes = Axes.Both,
                                                Spacing = new Vector2(footer_button_spacing / 2, 0),
                                                Origin = Anchor.CentreLeft,
                                                Anchor = Anchor.CentreLeft,
                                                Children = new Drawable[]
                                                {
                                                    new OsuSpriteText
                                                    {
                                                        Text = @"Score Multiplier:",
                                                        Font = OsuFont.GetFont(size: 30),
                                                        Origin = Anchor.CentreLeft,
                                                        Anchor = Anchor.CentreLeft,
                                                    },
                                                    MultiplierLabel = new OsuSpriteText
                                                    {
                                                        Font = OsuFont.GetFont(size: 30, weight: FontWeight.Bold),
                                                        Origin = Anchor.CentreLeft,
                                                        Anchor = Anchor.CentreLeft,
                                                        Width = 70, // make width fixed so reflow doesn't occur when multiplier number changes.
                                                    },
                                                },
                                            },
                                        }
                                    }
                                },
                            }
                        },
                    },
                },
            };

            ((IBindable<bool>)CustomiseButton.Enabled).BindTo(ModSettingsContainer.HasSettingsForSelection);
        }

        [BackgroundDependencyLoader(true)]
        private void load(OsuColour colours, AudioManager audio, OsuGameBase osu)
        {
            LowMultiplierColour = colours.Red;
            HighMultiplierColour = colours.Green;

            availableMods = osu.AvailableMods.GetBoundCopy();

            sampleOn = audio.Samples.Get(@"UI/check-on");
            sampleOff = audio.Samples.Get(@"UI/check-off");
        }

        private void deselectAll()
        {
            foreach (var section in ModSectionsContainer.Children)
                section.DeselectAll();

            refreshSelectedMods();
        }

        protected override void LoadComplete()
        {
            base.LoadComplete();

            availableMods.BindValueChanged(_ => updateAvailableMods(), true);
            SelectedMods.BindValueChanged(_ => updateSelectedButtons(), true);
        }

        protected override void PopOut()
        {
            base.PopOut();

            FooterContainer.MoveToX(content_width, WaveContainer.DISAPPEAR_DURATION, Easing.InSine);
            FooterContainer.FadeOut(WaveContainer.DISAPPEAR_DURATION, Easing.InSine);

            foreach (var section in ModSectionsContainer.Children)
            {
                section.ButtonsContainer.TransformSpacingTo(new Vector2(100f, 0f), WaveContainer.DISAPPEAR_DURATION, Easing.InSine);
                section.ButtonsContainer.MoveToX(100f, WaveContainer.DISAPPEAR_DURATION, Easing.InSine);
                section.ButtonsContainer.FadeOut(WaveContainer.DISAPPEAR_DURATION, Easing.InSine);
            }
        }

        protected override void PopIn()
        {
            base.PopIn();

            FooterContainer.MoveToX(0, WaveContainer.APPEAR_DURATION, Easing.OutQuint);
            FooterContainer.FadeIn(WaveContainer.APPEAR_DURATION, Easing.OutQuint);

            foreach (var section in ModSectionsContainer.Children)
            {
                section.ButtonsContainer.TransformSpacingTo(new Vector2(50f, 0f), WaveContainer.APPEAR_DURATION, Easing.OutQuint);
                section.ButtonsContainer.MoveToX(0, WaveContainer.APPEAR_DURATION, Easing.OutQuint);
                section.ButtonsContainer.FadeIn(WaveContainer.APPEAR_DURATION, Easing.OutQuint);
            }
        }

        protected override bool OnKeyDown(KeyDownEvent e)
        {
            // don't absorb control as ToolbarRulesetSelector uses control + number to navigate
            if (e.ControlPressed) return false;

            switch (e.Key)
            {
                case Key.Number1:
                    DeselectAllButton.Click();
                    return true;

                case Key.Number2:
                    CloseButton.Click();
                    return true;
            }

            return base.OnKeyDown(e);
        }

        public override bool OnPressed(GlobalAction action) => false; // handled by back button

        private void updateAvailableMods()
        {
            if (availableMods?.Value == null)
                return;

            foreach (var section in ModSectionsContainer.Children)
            {
                IEnumerable<Mod> modEnumeration = availableMods.Value[section.ModType];

                if (!Stacked)
                    modEnumeration = ModUtils.FlattenMods(modEnumeration);

<<<<<<< HEAD
                section.Mods = modEnumeration.Select(validModOrNull).Where(m => m != null);
=======
                section.Mods = modEnumeration.Select(getValidModOrNull).Where(m => m != null);
>>>>>>> 6ff8e8dd
            }

            updateSelectedButtons();
        }

        /// <summary>
        /// Returns a valid form of a given <see cref="Mod"/> if possible, or null otherwise.
        /// </summary>
        /// <remarks>
        /// This is a recursive process during which any invalid mods are culled while preserving <see cref="MultiMod"/> structures where possible.
        /// </remarks>
        /// <param name="mod">The <see cref="Mod"/> to check.</param>
        /// <returns>A valid form of <paramref name="mod"/> if exists, or null otherwise.</returns>
        [CanBeNull]
<<<<<<< HEAD
        private Mod validModOrNull([NotNull] Mod mod)
=======
        private Mod getValidModOrNull([NotNull] Mod mod)
>>>>>>> 6ff8e8dd
        {
            if (!(mod is MultiMod multi))
                return IsValidMod(mod) ? mod : null;

<<<<<<< HEAD
            var validSubset = multi.Mods.Select(validModOrNull).Where(m => m != null).ToArray();
            return validSubset.Length == 0 ? null : new MultiMod(validSubset);
=======
            var validSubset = multi.Mods.Select(getValidModOrNull).Where(m => m != null).ToArray();

            if (validSubset.Length == 0)
                return null;

            return validSubset.Length == 1 ? validSubset[0] : new MultiMod(validSubset);
>>>>>>> 6ff8e8dd
        }

        private void updateSelectedButtons()
        {
            // Enumeration below may update the bindable list.
            var selectedMods = SelectedMods.Value.ToList();

            foreach (var section in ModSectionsContainer.Children)
                section.UpdateSelectedButtons(selectedMods);

            updateMods();
        }

        private void updateMods()
        {
            var multiplier = 1.0;

            foreach (var mod in SelectedMods.Value)
            {
                multiplier *= mod.ScoreMultiplier;
            }

            MultiplierLabel.Text = $"{multiplier:N2}x";
            if (multiplier > 1.0)
                MultiplierLabel.FadeColour(HighMultiplierColour, 200);
            else if (multiplier < 1.0)
                MultiplierLabel.FadeColour(LowMultiplierColour, 200);
            else
                MultiplierLabel.FadeColour(Color4.White, 200);
        }

        private ScheduledDelegate sampleOnDelegate;
        private ScheduledDelegate sampleOffDelegate;

        private void modButtonPressed(Mod selectedMod)
        {
            if (selectedMod != null)
            {
                // Fixes buzzing when multiple mods are selected in the same frame.
                sampleOnDelegate?.Cancel();
                if (State.Value == Visibility.Visible)
                    sampleOnDelegate = Scheduler.Add(() => sampleOn?.Play());

                OnModSelected(selectedMod);

                if (selectedMod.RequiresConfiguration) ModSettingsContainer.Show();
            }
            else
            {
                // Fixes buzzing when multiple mods are deselected in the same frame.
                sampleOffDelegate?.Cancel();
                if (State.Value == Visibility.Visible)
                    sampleOffDelegate = Scheduler.Add(() => sampleOff?.Play());
            }

            refreshSelectedMods();
        }

        /// <summary>
        /// Invoked when a new <see cref="Mod"/> has been selected.
        /// </summary>
        /// <param name="mod">The <see cref="Mod"/> that has been selected.</param>
        protected virtual void OnModSelected(Mod mod)
        {
        }

        private void refreshSelectedMods() => SelectedMods.Value = ModSectionsContainer.Children.SelectMany(s => s.SelectedMods).ToArray();

<<<<<<< HEAD
=======
        /// <summary>
        /// Creates a <see cref="ModSection"/> that groups <see cref="Mod"/>s with the same <see cref="ModType"/>.
        /// </summary>
        /// <param name="type">The <see cref="ModType"/> of <see cref="Mod"/>s in the section.</param>
        /// <returns>The <see cref="ModSection"/>.</returns>
>>>>>>> 6ff8e8dd
        protected virtual ModSection CreateModSection(ModType type) => new ModSection(type);

        #region Disposal

        protected override void Dispose(bool isDisposing)
        {
            base.Dispose(isDisposing);

            availableMods?.UnbindAll();
            SelectedMods?.UnbindAll();
        }

        #endregion
    }
}<|MERGE_RESOLUTION|>--- conflicted
+++ resolved
@@ -34,7 +34,6 @@
     {
         public const float HEIGHT = 510;
 
-        protected readonly FillFlowContainer FooterContainer;
         protected readonly TriangleButton DeselectAllButton;
         protected readonly TriangleButton CustomiseButton;
         protected readonly TriangleButton CloseButton;
@@ -42,19 +41,7 @@
         protected readonly Drawable MultiplierSection;
         protected readonly OsuSpriteText MultiplierLabel;
 
-<<<<<<< HEAD
-        /// <summary>
-        /// Whether to allow customisation of mod settings.
-        /// </summary>
-        protected virtual bool AllowCustomisation => true;
-
-        /// <summary>
-        /// Whether mod icons should be stacked, or appear as individual buttons.
-        /// </summary>
-        protected virtual bool Stacked => true;
-=======
         protected readonly FillFlowContainer FooterContainer;
->>>>>>> 6ff8e8dd
 
         protected override bool BlockNonPositionalInput => false;
 
@@ -85,23 +72,6 @@
         protected readonly FillFlowContainer<ModSection> ModSectionsContainer;
 
         protected readonly ModSettingsContainer ModSettingsContainer;
-
-        [NotNull]
-        private Func<Mod, bool> isValidMod = m => true;
-
-        /// <summary>
-        /// A function that checks whether a given mod is selectable.
-        /// </summary>
-        [NotNull]
-        public Func<Mod, bool> IsValidMod
-        {
-            get => isValidMod;
-            set
-            {
-                isValidMod = value ?? throw new ArgumentNullException(nameof(value));
-                updateAvailableMods();
-            }
-        }
 
         public readonly Bindable<IReadOnlyList<Mod>> SelectedMods = new Bindable<IReadOnlyList<Mod>>(Array.Empty<Mod>());
 
@@ -328,7 +298,6 @@
                                             CustomiseButton = new TriangleButton
                                             {
                                                 Width = 180,
-                                                Alpha = AllowCustomisation ? 1 : 0,
                                                 Text = "Customisation",
                                                 Action = () => ModSettingsContainer.ToggleVisibility(),
                                                 Enabled = { Value = false },
@@ -470,11 +439,7 @@
                 if (!Stacked)
                     modEnumeration = ModUtils.FlattenMods(modEnumeration);
 
-<<<<<<< HEAD
-                section.Mods = modEnumeration.Select(validModOrNull).Where(m => m != null);
-=======
                 section.Mods = modEnumeration.Select(getValidModOrNull).Where(m => m != null);
->>>>>>> 6ff8e8dd
             }
 
             updateSelectedButtons();
@@ -489,26 +454,17 @@
         /// <param name="mod">The <see cref="Mod"/> to check.</param>
         /// <returns>A valid form of <paramref name="mod"/> if exists, or null otherwise.</returns>
         [CanBeNull]
-<<<<<<< HEAD
-        private Mod validModOrNull([NotNull] Mod mod)
-=======
         private Mod getValidModOrNull([NotNull] Mod mod)
->>>>>>> 6ff8e8dd
         {
             if (!(mod is MultiMod multi))
                 return IsValidMod(mod) ? mod : null;
 
-<<<<<<< HEAD
-            var validSubset = multi.Mods.Select(validModOrNull).Where(m => m != null).ToArray();
-            return validSubset.Length == 0 ? null : new MultiMod(validSubset);
-=======
             var validSubset = multi.Mods.Select(getValidModOrNull).Where(m => m != null).ToArray();
 
             if (validSubset.Length == 0)
                 return null;
 
             return validSubset.Length == 1 ? validSubset[0] : new MultiMod(validSubset);
->>>>>>> 6ff8e8dd
         }
 
         private void updateSelectedButtons()
@@ -577,14 +533,11 @@
 
         private void refreshSelectedMods() => SelectedMods.Value = ModSectionsContainer.Children.SelectMany(s => s.SelectedMods).ToArray();
 
-<<<<<<< HEAD
-=======
         /// <summary>
         /// Creates a <see cref="ModSection"/> that groups <see cref="Mod"/>s with the same <see cref="ModType"/>.
         /// </summary>
         /// <param name="type">The <see cref="ModType"/> of <see cref="Mod"/>s in the section.</param>
         /// <returns>The <see cref="ModSection"/>.</returns>
->>>>>>> 6ff8e8dd
         protected virtual ModSection CreateModSection(ModType type) => new ModSection(type);
 
         #region Disposal
