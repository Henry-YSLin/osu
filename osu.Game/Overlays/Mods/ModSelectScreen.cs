// Copyright (c) ppy Pty Ltd <contact@ppy.sh>. Licensed under the MIT Licence.
// See the LICENCE file in the repository root for full licence text.

#nullable enable

using System;
using System.Collections.Generic;
using System.Diagnostics;
using System.Linq;
using osu.Framework.Allocation;
using osu.Framework.Bindables;
using osu.Framework.Graphics;
using osu.Framework.Graphics.Containers;
using osu.Framework.Input.Events;
using osu.Framework.Layout;
using osu.Framework.Lists;
using osu.Framework.Utils;
using osu.Game.Configuration;
using osu.Game.Graphics;
using osu.Game.Graphics.Containers;
using osu.Game.Graphics.UserInterface;
using osu.Game.Input.Bindings;
using osu.Game.Rulesets.Mods;
using osu.Game.Screens.Select;
using osuTK;
using osuTK.Input;
using osu.Game.Localisation;

namespace osu.Game.Overlays.Mods
{
    public abstract class ModSelectScreen : ShearedOverlayContainer
    {
        [Cached]
        public Bindable<IReadOnlyList<Mod>> SelectedMods { get; private set; } = new Bindable<IReadOnlyList<Mod>>(Array.Empty<Mod>());

        private Func<Mod, bool> isValidMod = m => true;

        public Func<Mod, bool> IsValidMod
        {
            get => isValidMod;
            set
            {
                isValidMod = value ?? throw new ArgumentNullException(nameof(value));

                if (IsLoaded)
                    updateAvailableMods();
            }
        }

        /// <summary>
<<<<<<< HEAD
        /// Hotkey that should be used to hide the mod select screen.
        /// </summary>
        /// <remarks>
        /// This is handled locally here rather than via <see cref="FooterButtonMods"/>, because this overlay is being registered at the game level
        /// and therefore takes away keyboard focus from the screen stack.
        /// </remarks>
        internal GlobalAction? Hotkey { get; set; }

        /// <summary>
        /// Whether configurable <see cref="Mod"/>s can be configured by the local user.
        /// </summary>
        protected virtual bool AllowCustomisation => true;

        /// <summary>
=======
>>>>>>> b72cf4cd
        /// Whether the total score multiplier calculated from the current selected set of mods should be shown.
        /// </summary>
        protected virtual bool ShowTotalMultiplier => true;

        protected virtual ModColumn CreateModColumn(ModType modType, Key[]? toggleKeys = null) => new ModColumn(modType, false, toggleKeys);

        protected virtual IEnumerable<ShearedButton> CreateFooterButtons() => new[]
        {
            customisationButton = new ShearedToggleButton(200)
            {
                Text = ModSelectScreenStrings.ModCustomisation,
                Active = { BindTarget = customisationVisible }
            },
            new ShearedButton(200)
            {
                Text = CommonStrings.DeselectAll,
                Action = DeselectAll
            }
        };

        private readonly BindableBool customisationVisible = new BindableBool();

        private DifficultyMultiplierDisplay? multiplierDisplay;
        private ModSettingsArea modSettingsArea = null!;
        private ColumnScrollContainer columnScroll = null!;
        private ColumnFlowContainer columnFlow = null!;
        private ShearedToggleButton? customisationButton;
        private FillFlowContainer<ShearedButton> footerButtonFlow = null!;

        protected ModSelectScreen(OverlayColourScheme colourScheme = OverlayColourScheme.Green)
            : base(colourScheme)
        {
        }

        [BackgroundDependencyLoader]
        private void load(OsuColour colours)
        {
            Header.Title = ModSelectScreenStrings.ModSelectTitle;
            Header.Description = ModSelectScreenStrings.ModSelectDescription;

            AddRange(new Drawable[]
            {
                new ClickToReturnContainer
                {
                    RelativeSizeAxes = Axes.Both,
                    HandleMouse = { BindTarget = customisationVisible },
                    OnClicked = () => customisationVisible.Value = false
                },
                modSettingsArea = new ModSettingsArea
                {
                    Anchor = Anchor.BottomCentre,
                    Origin = Anchor.BottomCentre,
                    Height = 0
                }
            });

            MainAreaContent.AddRange(new Drawable[]
            {
                new Container
                {
                    Padding = new MarginPadding
                    {
                        Top = (ShowTotalMultiplier ? DifficultyMultiplierDisplay.HEIGHT : 0) + PADDING,
                        Bottom = PADDING
                    },
                    RelativeSizeAxes = Axes.Both,
                    RelativePositionAxes = Axes.Both,
                    Children = new Drawable[]
                    {
                        columnScroll = new ColumnScrollContainer
                        {
                            RelativeSizeAxes = Axes.Both,
                            Masking = false,
                            ClampExtension = 100,
                            ScrollbarOverlapsContent = false,
                            Child = columnFlow = new ColumnFlowContainer
                            {
                                Direction = FillDirection.Horizontal,
                                Shear = new Vector2(SHEAR, 0),
                                RelativeSizeAxes = Axes.Y,
                                AutoSizeAxes = Axes.X,
                                Spacing = new Vector2(10, 0),
                                Margin = new MarginPadding { Horizontal = 70 },
                                Children = new[]
                                {
                                    createModColumnContent(ModType.DifficultyReduction, new[] { Key.Q, Key.W, Key.E, Key.R, Key.T, Key.Y, Key.U, Key.I, Key.O, Key.P }),
                                    createModColumnContent(ModType.DifficultyIncrease, new[] { Key.A, Key.S, Key.D, Key.F, Key.G, Key.H, Key.J, Key.K, Key.L }),
                                    createModColumnContent(ModType.Automation, new[] { Key.Z, Key.X, Key.C, Key.V, Key.B, Key.N, Key.M }),
                                    createModColumnContent(ModType.Conversion),
                                    createModColumnContent(ModType.Fun)
                                }
                            }
                        }
                    }
                }
            });

            if (ShowTotalMultiplier)
            {
                MainAreaContent.Add(new Container
                {
                    Anchor = Anchor.TopRight,
                    Origin = Anchor.TopRight,
                    AutoSizeAxes = Axes.X,
                    Height = DifficultyMultiplierDisplay.HEIGHT,
                    Margin = new MarginPadding { Horizontal = 100 },
                    Child = multiplierDisplay = new DifficultyMultiplierDisplay
                    {
                        Anchor = Anchor.Centre,
                        Origin = Anchor.Centre
                    },
                });
            }

            FooterContent.Child = footerButtonFlow = new FillFlowContainer<ShearedButton>
            {
                RelativeSizeAxes = Axes.X,
                AutoSizeAxes = Axes.Y,
                Direction = FillDirection.Horizontal,
                Anchor = Anchor.BottomLeft,
                Origin = Anchor.BottomLeft,
                Padding = new MarginPadding
                {
                    Vertical = PADDING,
                    Horizontal = 70
                },
                Spacing = new Vector2(10),
                ChildrenEnumerable = CreateFooterButtons().Prepend(new ShearedButton(200)
                {
                    Text = CommonStrings.Back,
                    Action = Hide,
                    DarkerColour = colours.Pink2,
                    LighterColour = colours.Pink1
                })
            };
        }

        private ColumnDimContainer createModColumnContent(ModType modType, Key[]? toggleKeys = null)
            => new ColumnDimContainer(CreateModColumn(modType, toggleKeys))
            {
                AutoSizeAxes = Axes.X,
                RelativeSizeAxes = Axes.Y,
                RequestScroll = column => columnScroll.ScrollIntoView(column, extraScroll: 140)
            };

        protected override void LoadComplete()
        {
            base.LoadComplete();

            ((IBindable<IReadOnlyList<Mod>>)modSettingsArea.SelectedMods).BindTo(SelectedMods);

            SelectedMods.BindValueChanged(val =>
            {
                updateMultiplier();
                updateCustomisation(val);
                updateSelectionFromBindable();
            }, true);

            foreach (var column in columnFlow.Columns)
            {
                column.SelectionChangedByUser += updateBindableFromSelection;
            }

            customisationVisible.BindValueChanged(_ => updateCustomisationVisualState(), true);

            updateAvailableMods();
        }

        private void updateMultiplier()
        {
            if (multiplierDisplay == null)
                return;

            double multiplier = 1.0;

            foreach (var mod in SelectedMods.Value)
                multiplier *= mod.ScoreMultiplier;

            multiplierDisplay.Current.Value = multiplier;
        }

        private void updateAvailableMods()
        {
            foreach (var column in columnFlow.Columns)
                column.Filter = m => m.HasImplementation && isValidMod.Invoke(m);
        }

        private void updateCustomisation(ValueChangedEvent<IReadOnlyList<Mod>> valueChangedEvent)
        {
            if (customisationButton == null)
                return;

            bool anyCustomisableMod = false;
            bool anyModWithRequiredCustomisationAdded = false;

            foreach (var mod in SelectedMods.Value)
            {
                anyCustomisableMod |= mod.GetSettingsSourceProperties().Any();
                anyModWithRequiredCustomisationAdded |= valueChangedEvent.OldValue.All(m => m.GetType() != mod.GetType()) && mod.RequiresConfiguration;
            }

            if (anyCustomisableMod)
            {
                customisationVisible.Disabled = false;

                if (anyModWithRequiredCustomisationAdded && !customisationVisible.Value)
                    customisationVisible.Value = true;
            }
            else
            {
                if (customisationVisible.Value)
                    customisationVisible.Value = false;

                customisationVisible.Disabled = true;
            }
        }

        private void updateCustomisationVisualState()
        {
            const double transition_duration = 300;

            MainAreaContent.FadeColour(customisationVisible.Value ? Colour4.Gray : Colour4.White, transition_duration, Easing.InOutCubic);

            foreach (var button in footerButtonFlow)
            {
                if (button != customisationButton)
                    button.Enabled.Value = !customisationVisible.Value;
            }

            float modAreaHeight = customisationVisible.Value ? ModSettingsArea.HEIGHT : 0;

            modSettingsArea.ResizeHeightTo(modAreaHeight, transition_duration, Easing.InOutCubic);
            TopLevelContent.MoveToY(-modAreaHeight, transition_duration, Easing.InOutCubic);
        }

        private void updateSelectionFromBindable()
        {
            // `SelectedMods` may contain mod references that come from external sources.
            // to ensure isolation, first pull in the potentially-external change into the mod columns...
            foreach (var column in columnFlow.Columns)
                column.SetSelection(SelectedMods.Value);

            // and then, when done, replace the potentially-external mod references in `SelectedMods` with ones we own.
            updateBindableFromSelection();
        }

        private void updateBindableFromSelection()
        {
            var candidateSelection = columnFlow.Columns.SelectMany(column => column.SelectedMods).ToArray();

            // the following guard intends to check cases where we've already replaced potentially-external mod references with our own and avoid endless recursion.
            // TODO: replace custom comparer with System.Collections.Generic.ReferenceEqualityComparer when fully on .NET 6
            if (candidateSelection.SequenceEqual(SelectedMods.Value, new FuncEqualityComparer<Mod>(ReferenceEquals)))
                return;

            SelectedMods.Value = ComputeNewModsFromSelection(SelectedMods.Value, candidateSelection);
        }

        protected virtual IReadOnlyList<Mod> ComputeNewModsFromSelection(IReadOnlyList<Mod> oldSelection, IReadOnlyList<Mod> newSelection) => newSelection;

        protected override void PopIn()
        {
            const double fade_in_duration = 400;

            base.PopIn();

            multiplierDisplay?
                .Delay(fade_in_duration * 0.65f)
                .FadeIn(fade_in_duration / 2, Easing.OutQuint)
                .ScaleTo(1, fade_in_duration, Easing.OutElastic);

            for (int i = 0; i < columnFlow.Count; i++)
            {
                columnFlow[i].Column
                             .TopLevelContent
                             .Delay(i * 30)
                             .MoveToY(0, fade_in_duration, Easing.OutQuint)
                             .FadeIn(fade_in_duration, Easing.OutQuint);
            }
        }

        protected override void PopOut()
        {
            const double fade_out_duration = 500;

            base.PopOut();

            multiplierDisplay?
                .FadeOut(fade_out_duration / 2, Easing.OutQuint)
                .ScaleTo(0.75f, fade_out_duration, Easing.OutQuint);

            for (int i = 0; i < columnFlow.Count; i++)
            {
                const float distance = 700;

                var column = columnFlow[i].Column;

                column.FlushPendingSelections();
                column.TopLevelContent
                      .MoveToY(i % 2 == 0 ? -distance : distance, fade_out_duration, Easing.OutQuint)
                      .FadeOut(fade_out_duration, Easing.OutQuint);
            }
        }

        protected void SelectAll()
        {
            foreach (var column in columnFlow.Columns)
                column.SelectAll();
        }

        protected void DeselectAll()
        {
            foreach (var column in columnFlow.Columns)
                column.DeselectAll();
        }

        public override bool OnPressed(KeyBindingPressEvent<GlobalAction> e)
        {
            if (e.Repeat)
                return false;

            if (e.Action == GlobalAction.Back && customisationVisible.Value)
            {
                customisationVisible.Value = false;
                return true;
            }

            if (e.Action == Hotkey)
            {
                if (customisationVisible.Value)
                    customisationVisible.Value = false;
                Hide();
                return true;
            }

            return base.OnPressed(e);
        }

        internal class ColumnScrollContainer : OsuScrollContainer<ColumnFlowContainer>
        {
            public ColumnScrollContainer()
                : base(Direction.Horizontal)
            {
            }

            protected override void Update()
            {
                base.Update();

                // the bounds below represent the horizontal range of scroll items to be considered fully visible/active, in the scroll's internal coordinate space.
                // note that clamping is applied to the left scroll bound to ensure scrolling past extents does not change the set of active columns.
                float leftVisibleBound = Math.Clamp(Current, 0, ScrollableExtent);
                float rightVisibleBound = leftVisibleBound + DrawWidth;

                // if a movement is occurring at this time, the bounds below represent the full range of columns that the scroll movement will encompass.
                // this will be used to ensure that columns do not change state from active to inactive back and forth until they are fully scrolled past.
                float leftMovementBound = Math.Min(Current, Target);
                float rightMovementBound = Math.Max(Current, Target) + DrawWidth;

                foreach (var column in Child)
                {
                    // DrawWidth/DrawPosition do not include shear effects, and we want to know the full extents of the columns post-shear,
                    // so we have to manually compensate.
                    var topLeft = column.ToSpaceOfOtherDrawable(Vector2.Zero, ScrollContent);
                    var bottomRight = column.ToSpaceOfOtherDrawable(new Vector2(column.DrawWidth - column.DrawHeight * SHEAR, 0), ScrollContent);

                    bool isCurrentlyVisible = Precision.AlmostBigger(topLeft.X, leftVisibleBound)
                                              && Precision.DefinitelyBigger(rightVisibleBound, bottomRight.X);
                    bool isBeingScrolledToward = Precision.AlmostBigger(topLeft.X, leftMovementBound)
                                                 && Precision.DefinitelyBigger(rightMovementBound, bottomRight.X);

                    column.Active.Value = isCurrentlyVisible || isBeingScrolledToward;
                }
            }
        }

        internal class ColumnFlowContainer : FillFlowContainer<ColumnDimContainer>
        {
            public IEnumerable<ModColumn> Columns => Children.Select(dimWrapper => dimWrapper.Column);

            private readonly LayoutValue drawSizeLayout = new LayoutValue(Invalidation.DrawSize);

            public ColumnFlowContainer()
            {
                AddLayout(drawSizeLayout);
            }

            public override void Add(ColumnDimContainer dimContainer)
            {
                base.Add(dimContainer);

                Debug.Assert(dimContainer != null);
                dimContainer.Column.Shear = Vector2.Zero;
            }

            protected override void Update()
            {
                base.Update();

                if (!drawSizeLayout.IsValid)
                {
                    Padding = new MarginPadding
                    {
                        Left = DrawHeight * SHEAR,
                        Bottom = 10
                    };

                    drawSizeLayout.Validate();
                }
            }
        }

        internal class ColumnDimContainer : Container
        {
            public ModColumn Column { get; }

            public readonly Bindable<bool> Active = new BindableBool();
            public Action<ColumnDimContainer>? RequestScroll { get; set; }

            [Resolved]
            private OsuColour colours { get; set; } = null!;

            public ColumnDimContainer(ModColumn column)
            {
                Child = Column = column;
                column.Active.BindTo(Active);
            }

            protected override void LoadComplete()
            {
                base.LoadComplete();
                Active.BindValueChanged(_ => updateDim(), true);
                FinishTransforms();
            }

            protected override bool RequiresChildrenUpdate => base.RequiresChildrenUpdate || Column.SelectionAnimationRunning;

            private void updateDim()
            {
                Colour4 targetColour;

                if (Active.Value)
                    targetColour = Colour4.White;
                else
                    targetColour = IsHovered ? colours.GrayC : colours.Gray8;

                this.FadeColour(targetColour, 800, Easing.OutQuint);
            }

            protected override bool OnClick(ClickEvent e)
            {
                if (!Active.Value)
                    RequestScroll?.Invoke(this);

                return true;
            }

            protected override bool OnHover(HoverEvent e)
            {
                base.OnHover(e);
                updateDim();
                return Active.Value;
            }

            protected override void OnHoverLost(HoverLostEvent e)
            {
                base.OnHoverLost(e);
                updateDim();
            }
        }

        private class ClickToReturnContainer : Container
        {
            public BindableBool HandleMouse { get; } = new BindableBool();

            public Action? OnClicked { get; set; }

            public override bool HandlePositionalInput => base.HandlePositionalInput && HandleMouse.Value;

            protected override bool Handle(UIEvent e)
            {
                if (!HandleMouse.Value)
                    return base.Handle(e);

                switch (e)
                {
                    case ClickEvent _:
                        OnClicked?.Invoke();
                        return true;

                    case MouseEvent _:
                        return true;
                }

                return base.Handle(e);
            }
        }
    }
}<|MERGE_RESOLUTION|>--- conflicted
+++ resolved
@@ -48,7 +48,6 @@
         }
 
         /// <summary>
-<<<<<<< HEAD
         /// Hotkey that should be used to hide the mod select screen.
         /// </summary>
         /// <remarks>
@@ -58,13 +57,6 @@
         internal GlobalAction? Hotkey { get; set; }
 
         /// <summary>
-        /// Whether configurable <see cref="Mod"/>s can be configured by the local user.
-        /// </summary>
-        protected virtual bool AllowCustomisation => true;
-
-        /// <summary>
-=======
->>>>>>> b72cf4cd
         /// Whether the total score multiplier calculated from the current selected set of mods should be shown.
         /// </summary>
         protected virtual bool ShowTotalMultiplier => true;
