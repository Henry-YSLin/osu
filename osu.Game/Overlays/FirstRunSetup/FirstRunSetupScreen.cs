// Copyright (c) ppy Pty Ltd <contact@ppy.sh>. Licensed under the MIT Licence.
// See the LICENCE file in the repository root for full licence text.

using osu.Framework.Allocation;
using osu.Framework.Extensions;
using osu.Framework.Graphics;
using osu.Framework.Graphics.Containers;
using osu.Framework.Screens;
using osu.Game.Graphics;
using osu.Game.Graphics.Containers;
using osu.Game.Graphics.Sprites;
using osuTK;

namespace osu.Game.Overlays.FirstRunSetup
{
    public abstract class FirstRunSetupScreen : Screen
    {
        private const float offset = 100;

        protected FillFlowContainer Content { get; private set; }

        [BackgroundDependencyLoader]
        private void load(OverlayColourProvider overlayColourProvider)
        {
            const float header_size = 40;
            const float spacing = 20;

            InternalChildren = new Drawable[]
            {
                new OsuScrollContainer(Direction.Vertical)
                {
                    RelativeSizeAxes = Axes.Both,
<<<<<<< HEAD
                    ScrollbarOverlapsContent = false,
                    Child = Content = new FillFlowContainer
=======
                    Children = new Drawable[]
>>>>>>> 26ecf60f
                    {
                        new OsuSpriteText
                        {
                            Text = this.GetLocalisableDescription(),
                            Font = OsuFont.Default.With(size: header_size),
                            Colour = overlayColourProvider.Light1,
                        },
                        Content = new FillFlowContainer
                        {
                            Y = header_size + spacing,
                            Spacing = new Vector2(spacing),
                            RelativeSizeAxes = Axes.X,
                            AutoSizeAxes = Axes.Y,
                            Direction = FillDirection.Vertical,
                        }
                    },
                }
            };
        }

        public override void OnEntering(ScreenTransitionEvent e)
        {
            base.OnEntering(e);
            this
                .FadeInFromZero(500)
                .MoveToX(offset)
                .MoveToX(0, 500, Easing.OutQuint);
        }

        public override void OnResuming(ScreenTransitionEvent e)
        {
            base.OnResuming(e);
            this
                .FadeInFromZero(500)
                .MoveToX(0, 500, Easing.OutQuint);
        }

        public override bool OnExiting(ScreenExitEvent e)
        {
            this
                .FadeOut(100)
                .MoveToX(offset, 500, Easing.OutQuint);

            return base.OnExiting(e);
        }

        public override void OnSuspending(ScreenTransitionEvent e)
        {
            this
                .FadeOut(100)
                .MoveToX(-offset, 500, Easing.OutQuint);

            base.OnSuspending(e);
        }
    }
}<|MERGE_RESOLUTION|>--- conflicted
+++ resolved
@@ -30,12 +30,8 @@
                 new OsuScrollContainer(Direction.Vertical)
                 {
                     RelativeSizeAxes = Axes.Both,
-<<<<<<< HEAD
                     ScrollbarOverlapsContent = false,
-                    Child = Content = new FillFlowContainer
-=======
                     Children = new Drawable[]
->>>>>>> 26ecf60f
                     {
                         new OsuSpriteText
                         {
