--- conflicted
+++ resolved
@@ -6,11 +6,7 @@
 using osu.Framework.Graphics;
 using osu.Framework.Graphics.Containers;
 using osu.Framework.Graphics.Shapes;
-<<<<<<< HEAD
-=======
-using osu.Framework.Graphics.UserInterface;
 using osu.Game.Graphics;
->>>>>>> fab8f466
 using osu.Game.Graphics.UserInterface;
 using osuTK.Graphics;
 
@@ -20,16 +16,9 @@
     {
         private readonly Box titleBackground;
         private readonly Container background;
-<<<<<<< HEAD
+        private readonly ScreenTitle title;
+
         protected readonly FillFlowContainer HeaderInfo;
-
-        protected Color4 TitleBackgroundColour
-        {
-            set => titleBackground.Colour = value;
-        }
-=======
-        private readonly ScreenTitle title;
->>>>>>> fab8f466
 
         protected float BackgroundHeight
         {
@@ -62,18 +51,12 @@
                         {
                             background = new Container
                             {
-<<<<<<< HEAD
                                 RelativeSizeAxes = Axes.X,
                                 Height = 80,
                                 Masking = true,
                                 Child = CreateBackground()
                             },
                             new Container
-=======
-                                RelativeSizeAxes = Axes.Both,
-                            },
-                            title = CreateTitle().With(title =>
->>>>>>> fab8f466
                             {
                                 RelativeSizeAxes = Axes.X,
                                 AutoSizeAxes = Axes.Y,
@@ -84,7 +67,7 @@
                                         RelativeSizeAxes = Axes.Both,
                                         Colour = Color4.Gray,
                                     },
-                                    CreateTitle().With(title =>
+                                    title = CreateTitle().With(title =>
                                     {
                                         title.Margin = new MarginPadding
                                         {
@@ -106,7 +89,6 @@
         {
             titleBackground.Colour = colours.ForOverlayElement(ColourScheme, 0.2f, 0.15f);
             title.AccentColour = colours.ForOverlayElement(ColourScheme, 1, 0.7f);
-            controlBackground.Colour = colours.ForOverlayElement(ColourScheme, 0.2f, 0.2f);
         }
 
         protected abstract Drawable CreateBackground();
