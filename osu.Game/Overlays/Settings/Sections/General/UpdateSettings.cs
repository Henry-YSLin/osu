--- conflicted
+++ resolved
@@ -6,11 +6,8 @@
 using osu.Framework.Platform;
 using osu.Framework.Screens;
 using osu.Game.Configuration;
-<<<<<<< HEAD
+using osu.Game.Overlays.Settings.Sections.Maintenance;
 using osu.Game.Updater;
-=======
-using osu.Game.Overlays.Settings.Sections.Maintenance;
->>>>>>> eb2e8e50
 
 namespace osu.Game.Overlays.Settings.Sections.General
 {
@@ -21,13 +18,8 @@
 
         protected override string Header => "Updates";
 
-<<<<<<< HEAD
-        [BackgroundDependencyLoader]
-        private void load(Storage storage, OsuConfigManager config, OsuGameBase game)
-=======
         [BackgroundDependencyLoader(true)]
         private void load(Storage storage, OsuConfigManager config, OsuGame game)
->>>>>>> eb2e8e50
         {
             Add(new SettingsEnumDropdown<ReleaseStream>
             {
