--- conflicted
+++ resolved
@@ -92,11 +92,7 @@
         protected override void Populate(BeatmapSetInfo beatmapSet, ArchiveReader archive)
         {
             if (archive != null)
-<<<<<<< HEAD
-                model.Beatmaps = createBeatmapDifficulties(archive);
-=======
                 beatmapSet.Beatmaps = createBeatmapDifficulties(archive);
->>>>>>> 68614f15
 
             foreach (BeatmapInfo b in beatmapSet.Beatmaps)
             {
