// Copyright (c) ppy Pty Ltd <contact@ppy.sh>. Licensed under the MIT Licence.
// See the LICENCE file in the repository root for full licence text.

using System;
<<<<<<< HEAD
using osu.Framework.Bindables;
=======
using System.Linq;
>>>>>>> 50eb58ec
using osu.Framework.Graphics.Sprites;
using osu.Game.Configuration;
using osu.Game.Graphics;
using osu.Game.Rulesets.Judgements;
using osu.Game.Rulesets.Scoring;

namespace osu.Game.Rulesets.Mods
{
    public abstract class ModSuddenDeath : ModFailCondition
    {
        public override string Name => "Sudden Death";
        public override string Acronym => "SD";
        public override IconUsage? Icon => OsuIcon.ModSuddendeath;
        public override ModType Type => ModType.DifficultyIncrease;
        public override string Description => "Miss and fail.";
        public override double ScoreMultiplier => 1;
        public override bool Ranked => true;

<<<<<<< HEAD
        [SettingSource("Restart on fail", "Automatically restarts when failed.")]
        public BindableBool Restart { get; } = new BindableBool();

        public bool PerformFail() => true;

        public bool RestartOnFail => Restart.Value;

        public void ApplyToHealthProcessor(HealthProcessor healthProcessor)
        {
            healthProcessor.FailConditions += FailCondition;
        }

        protected virtual bool FailCondition(HealthProcessor healthProcessor, JudgementResult result)
=======
        public override Type[] IncompatibleMods => base.IncompatibleMods.Append(typeof(ModPerfect)).ToArray();

        protected override bool FailCondition(HealthProcessor healthProcessor, JudgementResult result)
>>>>>>> 50eb58ec
            => result.Type.AffectsCombo()
               && !result.IsHit;
    }
}<|MERGE_RESOLUTION|>--- conflicted
+++ resolved
@@ -2,11 +2,8 @@
 // See the LICENCE file in the repository root for full licence text.
 
 using System;
-<<<<<<< HEAD
+using System.Linq;
 using osu.Framework.Bindables;
-=======
-using System.Linq;
->>>>>>> 50eb58ec
 using osu.Framework.Graphics.Sprites;
 using osu.Game.Configuration;
 using osu.Game.Graphics;
@@ -25,25 +22,16 @@
         public override double ScoreMultiplier => 1;
         public override bool Ranked => true;
 
-<<<<<<< HEAD
+        public override Type[] IncompatibleMods => base.IncompatibleMods.Append(typeof(ModPerfect)).ToArray();
+
         [SettingSource("Restart on fail", "Automatically restarts when failed.")]
         public BindableBool Restart { get; } = new BindableBool();
 
-        public bool PerformFail() => true;
+        public override bool PerformFail() => true;
 
-        public bool RestartOnFail => Restart.Value;
-
-        public void ApplyToHealthProcessor(HealthProcessor healthProcessor)
-        {
-            healthProcessor.FailConditions += FailCondition;
-        }
-
-        protected virtual bool FailCondition(HealthProcessor healthProcessor, JudgementResult result)
-=======
-        public override Type[] IncompatibleMods => base.IncompatibleMods.Append(typeof(ModPerfect)).ToArray();
+        public override bool RestartOnFail => Restart.Value;
 
         protected override bool FailCondition(HealthProcessor healthProcessor, JudgementResult result)
->>>>>>> 50eb58ec
             => result.Type.AffectsCombo()
                && !result.IsHit;
     }
