// Copyright (c) ppy Pty Ltd <contact@ppy.sh>. Licensed under the MIT Licence.
// See the LICENCE file in the repository root for full licence text.

using System;
using System.Collections.Generic;
using System.Linq;
using System.Threading;
using JetBrains.Annotations;
using osu.Framework.Audio.Track;
using osu.Framework.Extensions.IEnumerableExtensions;
using osu.Game.Beatmaps;
using osu.Game.Beatmaps.ControlPoints;
using osu.Game.Beatmaps.Timing;
using osu.Game.Rulesets.Difficulty.Preprocessing;
using osu.Game.Rulesets.Difficulty.Skills;
using osu.Game.Rulesets.Mods;
using osu.Game.Rulesets.Objects;

namespace osu.Game.Rulesets.Difficulty
{
    public abstract class DifficultyCalculator
    {
        /// <summary>
        /// The beatmap for which difficulty will be calculated.
        /// </summary>
        protected IBeatmap Beatmap { get; private set; }

        private Mod[] playableMods;
        private double clockRate;

        private readonly IRulesetInfo ruleset;
        private readonly IWorkingBeatmap beatmap;

        protected DifficultyCalculator(IRulesetInfo ruleset, IWorkingBeatmap beatmap)
        {
            this.ruleset = ruleset;
            this.beatmap = beatmap;
        }

        /// <summary>
        /// Calculates the difficulty of the beatmap with no mods applied.
        /// </summary>
        /// <param name="cancellationToken">The cancellation token.</param>
        /// <returns>A structure describing the difficulty of the beatmap.</returns>
        public DifficultyAttributes Calculate(CancellationToken cancellationToken = default)
            => Calculate(Array.Empty<Mod>(), cancellationToken);

        /// <summary>
        /// Calculates the difficulty of the beatmap using a specific mod combination.
        /// </summary>
        /// <param name="mods">The mods that should be applied to the beatmap.</param>
        /// <param name="cancellationToken">The cancellation token.</param>
        /// <returns>A structure describing the difficulty of the beatmap.</returns>
        public DifficultyAttributes Calculate([NotNull] IEnumerable<Mod> mods, CancellationToken cancellationToken = default)
        {
            cancellationToken.ThrowIfCancellationRequested();
            preProcess(mods, cancellationToken);

            var skills = CreateSkills(Beatmap, playableMods, clockRate);

            if (!Beatmap.HitObjects.Any())
                return CreateDifficultyAttributes(Beatmap, playableMods, skills, clockRate);

            foreach (var hitObject in getDifficultyHitObjects())
            {
                foreach (var skill in skills)
                {
                    cancellationToken.ThrowIfCancellationRequested();
                    skill.ProcessInternal(hitObject);
                }
            }

            return CreateDifficultyAttributes(Beatmap, playableMods, skills, clockRate);
        }

        /// <summary>
        /// Calculates the difficulty of the beatmap with no mods applied and returns a set of <see cref="TimedDifficultyAttributes"/> representing the difficulty at every relevant time value in the beatmap.
        /// </summary>
        /// <param name="cancellationToken">The cancellation token.</param>
        /// <returns>The set of <see cref="TimedDifficultyAttributes"/>.</returns>
        public List<TimedDifficultyAttributes> CalculateTimed(CancellationToken cancellationToken = default)
            => CalculateTimed(Array.Empty<Mod>(), cancellationToken);

        /// <summary>
        /// Calculates the difficulty of the beatmap using a specific mod combination and returns a set of <see cref="TimedDifficultyAttributes"/> representing the difficulty at every relevant time value in the beatmap.
        /// </summary>
        /// <param name="mods">The mods that should be applied to the beatmap.</param>
        /// <param name="cancellationToken">The cancellation token.</param>
        /// <returns>The set of <see cref="TimedDifficultyAttributes"/>.</returns>
        public List<TimedDifficultyAttributes> CalculateTimed([NotNull] IEnumerable<Mod> mods, CancellationToken cancellationToken = default)
        {
            cancellationToken.ThrowIfCancellationRequested();
            preProcess(mods, cancellationToken);

            var attribs = new List<TimedDifficultyAttributes>();

            if (!Beatmap.HitObjects.Any())
                return attribs;

            var skills = CreateSkills(Beatmap, playableMods, clockRate);
            var progressiveBeatmap = new ProgressiveCalculationBeatmap(Beatmap);

            foreach (var hitObject in getDifficultyHitObjects())
            {
                progressiveBeatmap.HitObjects.Add(hitObject.BaseObject);

                foreach (var skill in skills)
                {
                    cancellationToken.ThrowIfCancellationRequested();
                    skill.ProcessInternal(hitObject);
                }

                attribs.Add(new TimedDifficultyAttributes(hitObject.EndTime * clockRate, CreateDifficultyAttributes(progressiveBeatmap, playableMods, skills, clockRate)));
            }

            return attribs;
        }

        /// <summary>
        /// Calculates the difficulty of the beatmap using all mod combinations applicable to the beatmap.
        /// </summary>
        /// <returns>A collection of structures describing the difficulty of the beatmap for each mod combination.</returns>
        public IEnumerable<DifficultyAttributes> CalculateAll()
        {
            foreach (var combination in CreateDifficultyAdjustmentModCombinations())
            {
                if (combination is MultiMod multi)
                    yield return Calculate(multi.Mods);
                else
                    yield return Calculate(combination.Yield());
            }
        }

        /// <summary>
        /// Retrieves the <see cref="DifficultyHitObject"/>s to calculate against.
        /// </summary>
        private IEnumerable<DifficultyHitObject> getDifficultyHitObjects() => SortObjects(CreateDifficultyHitObjects(Beatmap, clockRate));

        /// <summary>
        /// Performs required tasks before every calculation.
        /// </summary>
        /// <param name="mods">The original list of <see cref="Mod"/>s.</param>
        /// <param name="cancellationToken">The cancellation token.</param>
        private void preProcess([NotNull] IEnumerable<Mod> mods, CancellationToken cancellationToken = default)
        {
            playableMods = mods.Select(m => m.DeepClone()).ToArray();

<<<<<<< HEAD
            Beatmap = beatmap.GetPlayableBeatmap(ruleset.RulesetInfo, playableMods, cancellationToken: cancellationToken);
=======
            Beatmap = beatmap.GetPlayableBeatmap(ruleset, playableMods);
>>>>>>> 0146987e

            var track = new TrackVirtual(10000);
            playableMods.OfType<IApplicableToTrack>().ForEach(m => m.ApplyToTrack(track));
            clockRate = track.Rate;
        }

        /// <summary>
        /// Sorts a given set of <see cref="DifficultyHitObject"/>s.
        /// </summary>
        /// <param name="input">The <see cref="DifficultyHitObject"/>s to sort.</param>
        /// <returns>The sorted <see cref="DifficultyHitObject"/>s.</returns>
        protected virtual IEnumerable<DifficultyHitObject> SortObjects(IEnumerable<DifficultyHitObject> input)
            => input.OrderBy(h => h.BaseObject.StartTime);

        /// <summary>
        /// Creates all <see cref="Mod"/> combinations which adjust the <see cref="Beatmaps.Beatmap"/> difficulty.
        /// </summary>
        public Mod[] CreateDifficultyAdjustmentModCombinations()
        {
            return createDifficultyAdjustmentModCombinations(DifficultyAdjustmentMods, Array.Empty<Mod>()).ToArray();

            static IEnumerable<Mod> createDifficultyAdjustmentModCombinations(ReadOnlyMemory<Mod> remainingMods, IEnumerable<Mod> currentSet, int currentSetCount = 0)
            {
                // Return the current set.
                switch (currentSetCount)
                {
                    case 0:
                        // Initial-case: Empty current set
                        yield return new ModNoMod();

                        break;

                    case 1:
                        yield return currentSet.Single();

                        break;

                    default:
                        yield return new MultiMod(currentSet.ToArray());

                        break;
                }

                // Apply the rest of the remaining mods recursively.
                for (int i = 0; i < remainingMods.Length; i++)
                {
                    (var nextSet, int nextCount) = flatten(remainingMods.Span[i]);

                    // Check if any mods in the next set are incompatible with any of the current set.
                    if (currentSet.SelectMany(m => m.IncompatibleMods).Any(c => nextSet.Any(c.IsInstanceOfType)))
                        continue;

                    // Check if any mods in the next set are the same type as the current set. Mods of the exact same type are not incompatible with themselves.
                    if (currentSet.Any(c => nextSet.Any(n => c.GetType() == n.GetType())))
                        continue;

                    // If all's good, attach the next set to the current set and recurse further.
                    foreach (var combo in createDifficultyAdjustmentModCombinations(remainingMods.Slice(i + 1), currentSet.Concat(nextSet), currentSetCount + nextCount))
                        yield return combo;
                }
            }

            // Flattens a mod hierarchy (through MultiMod) as an IEnumerable<Mod>
            static (IEnumerable<Mod> set, int count) flatten(Mod mod)
            {
                if (!(mod is MultiMod multi))
                    return (mod.Yield(), 1);

                IEnumerable<Mod> set = Enumerable.Empty<Mod>();
                int count = 0;

                foreach (var nested in multi.Mods)
                {
                    (var nestedSet, int nestedCount) = flatten(nested);
                    set = set.Concat(nestedSet);
                    count += nestedCount;
                }

                return (set, count);
            }
        }

        /// <summary>
        /// Retrieves all <see cref="Mod"/>s which adjust the <see cref="Beatmaps.Beatmap"/> difficulty.
        /// </summary>
        protected virtual Mod[] DifficultyAdjustmentMods => Array.Empty<Mod>();

        /// <summary>
        /// Creates <see cref="DifficultyAttributes"/> to describe beatmap's calculated difficulty.
        /// </summary>
        /// <param name="beatmap">The <see cref="IBeatmap"/> whose difficulty was calculated.
        /// This may differ from <see cref="Beatmap"/> in the case of timed calculation.</param>
        /// <param name="mods">The <see cref="Mod"/>s that difficulty was calculated with.</param>
        /// <param name="skills">The skills which processed the beatmap.</param>
        /// <param name="clockRate">The rate at which the gameplay clock is run at.</param>
        protected abstract DifficultyAttributes CreateDifficultyAttributes(IBeatmap beatmap, Mod[] mods, Skill[] skills, double clockRate);

        /// <summary>
        /// Enumerates <see cref="DifficultyHitObject"/>s to be processed from <see cref="HitObject"/>s in the <see cref="IBeatmap"/>.
        /// </summary>
        /// <param name="beatmap">The <see cref="IBeatmap"/> providing the <see cref="HitObject"/>s to enumerate.</param>
        /// <param name="clockRate">The rate at which the gameplay clock is run at.</param>
        /// <returns>The enumerated <see cref="DifficultyHitObject"/>s.</returns>
        protected abstract IEnumerable<DifficultyHitObject> CreateDifficultyHitObjects(IBeatmap beatmap, double clockRate);

        /// <summary>
        /// Creates the <see cref="Skill"/>s to calculate the difficulty of an <see cref="IBeatmap"/>.
        /// </summary>
        /// <param name="beatmap">The <see cref="IBeatmap"/> whose difficulty will be calculated.
        /// This may differ from <see cref="Beatmap"/> in the case of timed calculation.</param>
        /// <param name="mods">Mods to calculate difficulty with.</param>
        /// <param name="clockRate">Clockrate to calculate difficulty with.</param>
        /// <returns>The <see cref="Skill"/>s.</returns>
        protected abstract Skill[] CreateSkills(IBeatmap beatmap, Mod[] mods, double clockRate);

        /// <summary>
        /// Used to calculate timed difficulty attributes, where only a subset of hitobjects should be visible at any point in time.
        /// </summary>
        private class ProgressiveCalculationBeatmap : IBeatmap
        {
            private readonly IBeatmap baseBeatmap;

            public ProgressiveCalculationBeatmap(IBeatmap baseBeatmap)
            {
                this.baseBeatmap = baseBeatmap;
            }

            public readonly List<HitObject> HitObjects = new List<HitObject>();

            IReadOnlyList<HitObject> IBeatmap.HitObjects => HitObjects;

            #region Delegated IBeatmap implementation

            public BeatmapInfo BeatmapInfo
            {
                get => baseBeatmap.BeatmapInfo;
                set => baseBeatmap.BeatmapInfo = value;
            }

            public ControlPointInfo ControlPointInfo
            {
                get => baseBeatmap.ControlPointInfo;
                set => baseBeatmap.ControlPointInfo = value;
            }

            public BeatmapMetadata Metadata => baseBeatmap.Metadata;

            public BeatmapDifficulty Difficulty
            {
                get => baseBeatmap.Difficulty;
                set => baseBeatmap.Difficulty = value;
            }

            public List<BreakPeriod> Breaks => baseBeatmap.Breaks;
            public double TotalBreakTime => baseBeatmap.TotalBreakTime;
            public IEnumerable<BeatmapStatistic> GetStatistics() => baseBeatmap.GetStatistics();
            public double GetMostCommonBeatLength() => baseBeatmap.GetMostCommonBeatLength();
            public IBeatmap Clone() => new ProgressiveCalculationBeatmap(baseBeatmap.Clone());

            #endregion
        }
    }
}<|MERGE_RESOLUTION|>--- conflicted
+++ resolved
@@ -145,11 +145,7 @@
         {
             playableMods = mods.Select(m => m.DeepClone()).ToArray();
 
-<<<<<<< HEAD
-            Beatmap = beatmap.GetPlayableBeatmap(ruleset.RulesetInfo, playableMods, cancellationToken: cancellationToken);
-=======
-            Beatmap = beatmap.GetPlayableBeatmap(ruleset, playableMods);
->>>>>>> 0146987e
+            Beatmap = beatmap.GetPlayableBeatmap(ruleset, playableMods, cancellationToken);
 
             var track = new TrackVirtual(10000);
             playableMods.OfType<IApplicableToTrack>().ForEach(m => m.ApplyToTrack(track));
