--- conflicted
+++ resolved
@@ -11,10 +11,7 @@
 {
     public enum ScoreRank
     {
-<<<<<<< HEAD
-=======
         // TODO: Localisable?
->>>>>>> 4ee9bb36
         [Description(@"F")]
         F = -1,
 
