--- conflicted
+++ resolved
@@ -44,21 +44,11 @@
 
             protected override Easing RollingEasing => AccuracyCircle.ACCURACY_TRANSFORM_EASING;
 
-<<<<<<< HEAD
-            protected override OsuSpriteText CreateSpriteText()
-            {
-                var spriteText = base.CreateSpriteText();
-                spriteText.Font = OsuFont.Torus.With(size: 20, fixedWidth: true);
-                spriteText.Spacing = new Vector2(-2, 0);
-                return spriteText;
-            }
-=======
             protected override OsuSpriteText CreateSpriteText() => base.CreateSpriteText().With(s =>
             {
                 s.Font = OsuFont.Torus.With(size: 20, fixedWidth: true);
                 s.Spacing = new Vector2(-2, 0);
             });
->>>>>>> 0295ae29
 
             public override void Increment(int amount)
                 => Current.Value += amount;
