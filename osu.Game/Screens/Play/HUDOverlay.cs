﻿// Copyright (c) ppy Pty Ltd <contact@ppy.sh>. Licensed under the MIT Licence.
// See the LICENCE file in the repository root for full licence text.

using System;
using System.Collections.Generic;
using osu.Framework.Allocation;
using osu.Framework.Bindables;
using osu.Framework.Extensions.IEnumerableExtensions;
using osu.Framework.Graphics;
using osu.Framework.Graphics.Containers;
using osu.Framework.Input.Bindings;
using osu.Game.Configuration;
using osu.Game.Input.Bindings;
using osu.Game.Overlays;
using osu.Game.Overlays.Notifications;
using osu.Game.Rulesets.Mods;
using osu.Game.Rulesets.Scoring;
using osu.Game.Rulesets.UI;
using osu.Game.Screens.Play.HUD;
using osuTK;

namespace osu.Game.Screens.Play
{
    [Cached]
    public class HUDOverlay : Container, IKeyBindingHandler<GlobalAction>
    {
        public const float FADE_DURATION = 300;

        public const Easing FADE_EASING = Easing.OutQuint;

        /// <summary>
        /// The total height of all the top of screen scoring elements.
        /// </summary>
        public float TopScoringElementsHeight { get; private set; }

        public readonly KeyCounterDisplay KeyCounter;
        public readonly SkinnableScoreCounter ScoreCounter;
        public readonly SkinnableAccuracyCounter AccuracyCounter;
        public readonly SkinnableHealthDisplay HealthDisplay;
        public readonly SongProgress Progress;
        public readonly ModDisplay ModDisplay;
        public readonly HitErrorDisplay HitErrorDisplay;
        public readonly HoldForMenuButton HoldToQuit;
        public readonly PlayerSettingsOverlay PlayerSettingsOverlay;
        public readonly FailingLayer FailingLayer;

        public Bindable<bool> ShowHealthbar = new Bindable<bool>(true);

        private readonly ScoreProcessor scoreProcessor;
        private readonly DrawableRuleset drawableRuleset;
        private readonly IReadOnlyList<Mod> mods;

        /// <summary>
        /// Whether the elements that can optionally be hidden should be visible.
        /// </summary>
        public Bindable<bool> ShowHud { get; } = new BindableBool();

        private Bindable<HUDVisibilityMode> configVisibilityMode;

        private readonly Container visibilityContainer;

        private readonly BindableBool replayLoaded = new BindableBool();

        private static bool hasShownNotificationOnce;

        public Action<double> RequestSeek;

        private readonly FillFlowContainer bottomRightElements;
        private readonly FillFlowContainer topRightElements;

        internal readonly IBindable<bool> IsBreakTime = new Bindable<bool>();

        private bool holdingForHUD;

        private IEnumerable<Drawable> hideTargets => new Drawable[] { visibilityContainer, KeyCounter, topRightElements };

        public HUDOverlay(ScoreProcessor scoreProcessor, DrawableRuleset drawableRuleset, IReadOnlyList<Mod> mods)
        {
            this.scoreProcessor = scoreProcessor;
            this.drawableRuleset = drawableRuleset;
            this.mods = mods;

            RelativeSizeAxes = Axes.Both;

            Children = new Drawable[]
            {
                FailingLayer = CreateFailingLayer(),
                visibilityContainer = new Container
                {
                    RelativeSizeAxes = Axes.Both,
                    Child = new GridContainer
                    {
                        RelativeSizeAxes = Axes.Both,
                        Content = new[]
                        {
                            new Drawable[]
                            {
                                new Container
                                {
                                    RelativeSizeAxes = Axes.Both,
                                    Children = new Drawable[]
                                    {
                                        HealthDisplay = CreateHealthDisplay(),
                                        AccuracyCounter = CreateAccuracyCounter(),
                                        ScoreCounter = CreateScoreCounter(),
                                        CreateComboCounter(),
                                        HitErrorDisplay = CreateHitErrorDisplayOverlay(),
                                    }
                                },
                            },
                            new Drawable[]
                            {
                                Progress = CreateProgress(),
                            }
                        },
                        RowDimensions = new[]
                        {
                            new Dimension(),
                            new Dimension(GridSizeMode.AutoSize)
                        }
                    },
                },
                topRightElements = new FillFlowContainer
                {
                    Anchor = Anchor.TopRight,
                    Origin = Anchor.TopRight,
                    Margin = new MarginPadding(10),
                    Spacing = new Vector2(10),
                    AutoSizeAxes = Axes.Both,
                    Direction = FillDirection.Vertical,
                    Children = new Drawable[]
                    {
                        ModDisplay = CreateModsContainer(),
                        PlayerSettingsOverlay = CreatePlayerSettingsOverlay(),
                    }
                },
                bottomRightElements = new FillFlowContainer
                {
                    Anchor = Anchor.BottomRight,
                    Origin = Anchor.BottomRight,
                    Margin = new MarginPadding(10),
                    Spacing = new Vector2(10),
                    AutoSizeAxes = Axes.Both,
                    LayoutDuration = FADE_DURATION / 2,
                    LayoutEasing = FADE_EASING,
                    Direction = FillDirection.Vertical,
                    Children = new Drawable[]
                    {
                        KeyCounter = CreateKeyCounter(),
                        HoldToQuit = CreateHoldForMenuButton(),
                    }
                }
            };
        }

        [BackgroundDependencyLoader(true)]
        private void load(OsuConfigManager config, NotificationOverlay notificationOverlay)
        {
            if (scoreProcessor != null)
                BindScoreProcessor(scoreProcessor);

            if (drawableRuleset != null)
            {
                BindDrawableRuleset(drawableRuleset);

                Progress.Objects = drawableRuleset.Objects;
                Progress.RequestSeek = time => RequestSeek(time);
                Progress.ReferenceClock = drawableRuleset.FrameStableClock;
            }

            ModDisplay.Current.Value = mods;

            configVisibilityMode = config.GetBindable<HUDVisibilityMode>(OsuSetting.HUDVisibilityMode);

            if (configVisibilityMode.Value == HUDVisibilityMode.Never && !hasShownNotificationOnce)
            {
                hasShownNotificationOnce = true;

                notificationOverlay?.Post(new SimpleNotification
                {
                    Text = $"The score overlay is currently disabled. You can toggle this by pressing {config.LookupKeyBindings(GlobalAction.ToggleInGameInterface)}."
                });
            }

            // start all elements hidden
            hideTargets.ForEach(d => d.Hide());
        }

        public override void Hide() => throw new InvalidOperationException($"{nameof(HUDOverlay)} should not be hidden as it will remove the ability of a user to quit. Use {nameof(ShowHud)} instead.");

        protected override void LoadComplete()
        {
            base.LoadComplete();

            ShowHealthbar.BindValueChanged(healthBar => HealthDisplay.FadeTo(healthBar.NewValue ? 1 : 0, FADE_DURATION, FADE_EASING), true);
            ShowHud.BindValueChanged(visible => hideTargets.ForEach(d => d.FadeTo(visible.NewValue ? 1 : 0, FADE_DURATION, FADE_EASING)));

            IsBreakTime.BindValueChanged(_ => updateVisibility());
            configVisibilityMode.BindValueChanged(_ => updateVisibility(), true);

            replayLoaded.BindValueChanged(replayLoadedValueChanged, true);
        }

        protected override void Update()
        {
            base.Update();

            // HACK: for now align with the accuracy counter.
            // this is done for the sake of hacky legacy skins which extend the health bar to take up the full screen area.
            // it only works with the default skin due to padding offsetting it *just enough* to coexist.
            topRightElements.Y = TopScoringElementsHeight = ToLocalSpace(AccuracyCounter.Drawable.ScreenSpaceDrawQuad.BottomRight).Y;

            bottomRightElements.Y = -Progress.Height;
        }

        private void updateVisibility()
        {
            if (ShowHud.Disabled)
                return;

            if (holdingForHUD)
            {
                ShowHud.Value = true;
                return;
            }

            switch (configVisibilityMode.Value)
            {
                case HUDVisibilityMode.Never:
                    ShowHud.Value = false;
                    break;

                case HUDVisibilityMode.HideDuringGameplay:
                    // always show during replay as we want the seek bar to be visible.
                    ShowHud.Value = replayLoaded.Value || IsBreakTime.Value;
                    break;

                case HUDVisibilityMode.Always:
                    ShowHud.Value = true;
                    break;
            }
        }

        private void replayLoadedValueChanged(ValueChangedEvent<bool> e)
        {
            PlayerSettingsOverlay.ReplayLoaded = e.NewValue;

            if (e.NewValue)
            {
                PlayerSettingsOverlay.Show();
                ModDisplay.FadeIn(200);
                KeyCounter.Margin = new MarginPadding(10) { Bottom = 30 };
            }
            else
            {
                PlayerSettingsOverlay.Hide();
                ModDisplay.Delay(2000).FadeOut(200);
                KeyCounter.Margin = new MarginPadding(10);
            }

            updateVisibility();
        }

        protected virtual void BindDrawableRuleset(DrawableRuleset drawableRuleset)
        {
            (drawableRuleset as ICanAttachKeyCounter)?.Attach(KeyCounter);

            replayLoaded.BindTo(drawableRuleset.HasReplayLoaded);

            Progress.BindDrawableRuleset(drawableRuleset);
        }

        protected SkinnableAccuracyCounter CreateAccuracyCounter() => new SkinnableAccuracyCounter();

        protected SkinnableScoreCounter CreateScoreCounter() => new SkinnableScoreCounter();

        protected SkinnableComboCounter CreateComboCounter() => new SkinnableComboCounter();

        protected SkinnableHealthDisplay CreateHealthDisplay() => new SkinnableHealthDisplay();

        protected virtual FailingLayer CreateFailingLayer() => new FailingLayer
        {
            ShowHealth = { BindTarget = ShowHealthbar }
        };

        protected virtual KeyCounterDisplay CreateKeyCounter() => new KeyCounterDisplay
        {
            Anchor = Anchor.BottomRight,
            Origin = Anchor.BottomRight,
        };

        protected virtual SongProgress CreateProgress() => new SongProgress
        {
            Anchor = Anchor.BottomLeft,
            Origin = Anchor.BottomLeft,
            RelativeSizeAxes = Axes.X,
        };

        protected virtual HoldForMenuButton CreateHoldForMenuButton() => new HoldForMenuButton
        {
            Anchor = Anchor.BottomRight,
            Origin = Anchor.BottomRight,
        };

        protected virtual ModDisplay CreateModsContainer() => new ModDisplay
        {
            Anchor = Anchor.TopRight,
            Origin = Anchor.TopRight,
            AutoSizeAxes = Axes.Both,
        };

        protected virtual HitErrorDisplay CreateHitErrorDisplayOverlay() => new HitErrorDisplay(scoreProcessor, drawableRuleset?.FirstAvailableHitWindows);

        protected virtual PlayerSettingsOverlay CreatePlayerSettingsOverlay() => new PlayerSettingsOverlay();

        protected virtual void BindScoreProcessor(ScoreProcessor processor)
        {
<<<<<<< HEAD
            ScoreCounter?.Current.BindTo(processor.TotalScore);
            AccuracyCounter?.Current.BindTo(processor.Accuracy);
=======
            if (HealthDisplay is IHealthDisplay shd)
            {
                processor.NewJudgement += judgement =>
                {
                    if (judgement.IsHit && judgement.Type != HitResult.IgnoreHit)
                        shd.Flash(judgement);
                };
            }
        }

        protected virtual void BindHealthProcessor(HealthProcessor processor)
        {
            HealthDisplay?.BindHealthProcessor(processor);
            FailingLayer?.BindHealthProcessor(processor);
>>>>>>> 002622a9
        }

        public bool OnPressed(GlobalAction action)
        {
            switch (action)
            {
                case GlobalAction.HoldForHUD:
                    holdingForHUD = true;
                    updateVisibility();
                    return true;

                case GlobalAction.ToggleInGameInterface:
                    switch (configVisibilityMode.Value)
                    {
                        case HUDVisibilityMode.Never:
                            configVisibilityMode.Value = HUDVisibilityMode.HideDuringGameplay;
                            break;

                        case HUDVisibilityMode.HideDuringGameplay:
                            configVisibilityMode.Value = HUDVisibilityMode.Always;
                            break;

                        case HUDVisibilityMode.Always:
                            configVisibilityMode.Value = HUDVisibilityMode.Never;
                            break;
                    }

                    return true;
            }

            return false;
        }

        public void OnReleased(GlobalAction action)
        {
            switch (action)
            {
                case GlobalAction.HoldForHUD:
                    holdingForHUD = false;
                    updateVisibility();
                    break;
            }
        }
    }
}<|MERGE_RESOLUTION|>--- conflicted
+++ resolved
@@ -156,9 +156,6 @@
         [BackgroundDependencyLoader(true)]
         private void load(OsuConfigManager config, NotificationOverlay notificationOverlay)
         {
-            if (scoreProcessor != null)
-                BindScoreProcessor(scoreProcessor);
-
             if (drawableRuleset != null)
             {
                 BindDrawableRuleset(drawableRuleset);
@@ -312,29 +309,6 @@
         protected virtual HitErrorDisplay CreateHitErrorDisplayOverlay() => new HitErrorDisplay(scoreProcessor, drawableRuleset?.FirstAvailableHitWindows);
 
         protected virtual PlayerSettingsOverlay CreatePlayerSettingsOverlay() => new PlayerSettingsOverlay();
-
-        protected virtual void BindScoreProcessor(ScoreProcessor processor)
-        {
-<<<<<<< HEAD
-            ScoreCounter?.Current.BindTo(processor.TotalScore);
-            AccuracyCounter?.Current.BindTo(processor.Accuracy);
-=======
-            if (HealthDisplay is IHealthDisplay shd)
-            {
-                processor.NewJudgement += judgement =>
-                {
-                    if (judgement.IsHit && judgement.Type != HitResult.IgnoreHit)
-                        shd.Flash(judgement);
-                };
-            }
-        }
-
-        protected virtual void BindHealthProcessor(HealthProcessor processor)
-        {
-            HealthDisplay?.BindHealthProcessor(processor);
-            FailingLayer?.BindHealthProcessor(processor);
->>>>>>> 002622a9
-        }
 
         public bool OnPressed(GlobalAction action)
         {
