﻿// Copyright (c) ppy Pty Ltd <contact@ppy.sh>. Licensed under the MIT Licence.
// See the LICENCE file in the repository root for full licence text.

using System;
using System.Linq;
using Humanizer;
using osu.Framework.Allocation;
using osu.Framework.Bindables;
using osu.Framework.Graphics;
using osu.Framework.Screens;
using osu.Game.Beatmaps;
using osu.Game.Online.Multiplayer;
using osu.Game.Screens.Multi;
using osu.Game.Screens.Multi.Components;

namespace osu.Game.Screens.Select
{
    public class MatchSongSelect : SongSelect, IMultiplayerSubScreen
    {
        public Action<PlaylistItem> Selected;

        public string ShortTitle => "song selection";
        public override string Title => ShortTitle.Humanize();

        public override bool AllowEditing => false;

        [Resolved(typeof(Room), nameof(Room.Playlist))]
        protected BindableList<PlaylistItem> Playlist { get; private set; }

        [Resolved]
        private BeatmapManager beatmaps { get; set; }

        public MatchSongSelect()
        {
            Padding = new MarginPadding { Horizontal = HORIZONTAL_OVERFLOW_PADDING };
        }

<<<<<<< HEAD
        protected override BeatmapDetailArea CreateBeatmapDetailArea() => new PlayBeatmapDetailArea(); // Todo: Temporary

        protected override bool OnStart()
=======
        protected override BeatmapDetailArea CreateBeatmapDetailArea() => new MatchBeatmapDetailArea
>>>>>>> 0b86825d
        {
            CreateNewItem = createNewItem
        };

        protected override bool OnStart()
        {
            if (Playlist.Count == 0)
                createNewItem();

            this.Exit();

            return true;
        }

        private void createNewItem()
        {
            PlaylistItem item = new PlaylistItem
            {
                ID = (Playlist.LastOrDefault()?.ID + 1) ?? 0,
                Beatmap = { Value = Beatmap.Value.BeatmapInfo },
                Ruleset = { Value = Ruleset.Value }
            };

            item.RequiredMods.AddRange(Mods.Value);

            Playlist.Add(item);
        }
    }
}<|MERGE_RESOLUTION|>--- conflicted
+++ resolved
@@ -35,13 +35,7 @@
             Padding = new MarginPadding { Horizontal = HORIZONTAL_OVERFLOW_PADDING };
         }
 
-<<<<<<< HEAD
-        protected override BeatmapDetailArea CreateBeatmapDetailArea() => new PlayBeatmapDetailArea(); // Todo: Temporary
-
-        protected override bool OnStart()
-=======
         protected override BeatmapDetailArea CreateBeatmapDetailArea() => new MatchBeatmapDetailArea
->>>>>>> 0b86825d
         {
             CreateNewItem = createNewItem
         };
