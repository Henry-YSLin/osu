--- conflicted
+++ resolved
@@ -36,17 +36,8 @@
         public override bool DisallowExternalBeatmapRulesetChanges => true;
 
         private MultiplayerWaveContainer waves;
-
-<<<<<<< HEAD
-        private readonly LoungeSubScreen loungeSubScreen;
-        private readonly ScreenStack screenStack;
-=======
-        private OsuButton createButton;
-
+        private LoungeSubScreen loungeSubScreen;
         private ScreenStack screenStack;
-
-        private LoungeSubScreen loungeSubScreen;
->>>>>>> b43f5f75
 
         private readonly IBindable<bool> isIdle = new BindableBool();
 
@@ -149,25 +140,8 @@
                         }
                     },
                     new Header(ScreenTitle, screenStack),
-<<<<<<< HEAD
                     RoomManager = CreateRoomManager(),
-                    ongoingOperationTracker = new OngoingOperationTracker()
-=======
-                    createButton = CreateNewMultiplayerGameButton().With(button =>
-                    {
-                        button.Anchor = Anchor.TopRight;
-                        button.Origin = Anchor.TopRight;
-                        button.Size = new Vector2(150, Header.HEIGHT - 20);
-                        button.Margin = new MarginPadding
-                        {
-                            Top = 10,
-                            Right = 10 + HORIZONTAL_OVERFLOW_PADDING,
-                        };
-                        button.Action = () => OpenNewRoom();
-                    }),
-                    RoomManager,
-                    ongoingOperationTracker,
->>>>>>> b43f5f75
+                    ongoingOperationTracker
                 }
             };
         }
