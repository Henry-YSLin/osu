﻿// Copyright (c) ppy Pty Ltd <contact@ppy.sh>. Licensed under the MIT Licence.
// See the LICENCE file in the repository root for full licence text.

using System;
using System.Collections.Generic;
using System.Linq;
using JetBrains.Annotations;
using osu.Framework.Allocation;
using osu.Framework.Bindables;
using osu.Framework.Extensions;
using osu.Framework.Graphics;
using osu.Framework.Graphics.Containers;
using osu.Framework.Graphics.UserInterface;
using osu.Framework.Input.Events;
using osu.Framework.Screens;
using osu.Framework.Threading;
using osu.Game.Graphics;
using osu.Game.Graphics.Containers;
using osu.Game.Graphics.UserInterface;
using osu.Game.Online.Rooms;
using osu.Game.Overlays;
using osu.Game.Rulesets;
using osu.Game.Screens.OnlinePlay.Lounge.Components;
using osu.Game.Screens.OnlinePlay.Match;
using osu.Game.Users;
using osuTK;

namespace osu.Game.Screens.OnlinePlay.Lounge
{
    [Cached]
    public abstract class LoungeSubScreen : OnlinePlaySubScreen
    {
        public override string Title => "Lounge";

        protected override UserActivity InitialActivity => new UserActivity.SearchingForLobby();

        protected Container<OsuButton> Buttons { get; } = new Container<OsuButton>
        {
            Anchor = Anchor.BottomLeft,
            Origin = Anchor.BottomLeft,
            AutoSizeAxes = Axes.Both
        };

        private readonly IBindable<bool> initialRoomsReceived = new Bindable<bool>();
        private readonly IBindable<bool> operationInProgress = new Bindable<bool>();

        private LoadingLayer loadingLayer;

        [Resolved]
        private Bindable<Room> selectedRoom { get; set; }

        [Resolved]
        private MusicController music { get; set; }

        [Resolved(CanBeNull = true)]
        private OngoingOperationTracker ongoingOperationTracker { get; set; }

        [Resolved(CanBeNull = true)]
        private Bindable<FilterCriteria> filter { get; set; }

        [Resolved]
        private IBindable<RulesetInfo> ruleset { get; set; }

        [CanBeNull]
        private IDisposable joiningRoomOperation { get; set; }

        private RoomsContainer roomsContainer;
        private SearchTextBox searchTextBox;
        private Dropdown<RoomStatusFilter> statusDropdown;

        [BackgroundDependencyLoader]
        private void load()
        {
            filter ??= new Bindable<FilterCriteria>(new FilterCriteria());

            OsuScrollContainer scrollContainer;

            Container filterContainer;

            InternalChildren = new[]
            {
                new Container
                {
                    RelativeSizeAxes = Axes.Both,
                    Padding = new MarginPadding
                    {
                        Left = WaveOverlayContainer.WIDTH_PADDING,
                        Right = WaveOverlayContainer.WIDTH_PADDING,
                    },
                    Child = new GridContainer
                    {
                        RelativeSizeAxes = Axes.Both,
                        RowDimensions = new[]
                        {
                            new Dimension(GridSizeMode.Absolute, Header.HEIGHT),
                            new Dimension(GridSizeMode.Absolute, 25),
                            new Dimension(GridSizeMode.Absolute, 20)
                        },
                        Content = new[]
                        {
                            new Drawable[]
                            {
<<<<<<< HEAD
                                filterContainer = new Container
=======
                                searchTextBox = new LoungeSearchTextBox
>>>>>>> df24f7a8
                                {
                                    Anchor = Anchor.CentreRight,
                                    Origin = Anchor.CentreRight,
                                    RelativeSizeAxes = Axes.X,
                                    Width = 0.6f,
                                },
                            },
                            new Drawable[]
                            {
                                new Container
                                {
                                    RelativeSizeAxes = Axes.Both,
                                    Depth = float.MinValue, // Contained filters should appear over the top of rooms.
                                    Children = new Drawable[]
                                    {
                                        Buttons.WithChild(CreateNewRoomButton().With(d =>
                                        {
                                            d.Anchor = Anchor.BottomLeft;
                                            d.Origin = Anchor.BottomLeft;
                                            d.Size = new Vector2(150, 37.5f);
                                            d.Action = () => Open();
                                        })),
                                        new FillFlowContainer
                                        {
                                            Anchor = Anchor.TopRight,
                                            Origin = Anchor.TopRight,
                                            AutoSizeAxes = Axes.Both,
                                            Direction = FillDirection.Horizontal,
                                            Spacing = new Vector2(10),
                                            ChildrenEnumerable = CreateFilterControls().Select(f => f.With(d =>
                                            {
                                                d.Anchor = Anchor.TopRight;
                                                d.Origin = Anchor.TopRight;
                                            }))
                                        }
                                    }
                                }
                            },
                            null,
                            new Drawable[]
                            {
                                new Container
                                {
                                    RelativeSizeAxes = Axes.Both,
                                    Children = new Drawable[]
                                    {
                                        scrollContainer = new OsuScrollContainer
                                        {
                                            RelativeSizeAxes = Axes.Both,
                                            ScrollbarOverlapsContent = false,
                                            Child = roomsContainer = new RoomsContainer()
                                        },
                                    }
                                },
                            }
                        }
                    },
                },
                loadingLayer = new LoadingLayer(true),
                filterContainer.CreateProxy()
            };

            // scroll selected room into view on selection.
            selectedRoom.BindValueChanged(val =>
            {
                var drawable = roomsContainer.Rooms.FirstOrDefault(r => r.Room == val.NewValue);
                if (drawable != null)
                    scrollContainer.ScrollIntoView(drawable);
            });
        }

        protected override void LoadComplete()
        {
            base.LoadComplete();

            searchTextBox.Current.BindValueChanged(_ => updateFilterDebounced());
            ruleset.BindValueChanged(_ => UpdateFilter());

            initialRoomsReceived.BindTo(RoomManager.InitialRoomsReceived);
            initialRoomsReceived.BindValueChanged(_ => updateLoadingLayer());

            if (ongoingOperationTracker != null)
            {
                operationInProgress.BindTo(ongoingOperationTracker.InProgress);
                operationInProgress.BindValueChanged(_ => updateLoadingLayer(), true);
            }

            updateFilter();
        }

        #region Filtering

        protected void UpdateFilter() => Scheduler.AddOnce(updateFilter);

        private ScheduledDelegate scheduledFilterUpdate;

        private void updateFilterDebounced()
        {
            scheduledFilterUpdate?.Cancel();
            scheduledFilterUpdate = Scheduler.AddDelayed(UpdateFilter, 200);
        }

        private void updateFilter()
        {
            scheduledFilterUpdate?.Cancel();
            filter.Value = CreateFilterCriteria();
        }

        protected virtual FilterCriteria CreateFilterCriteria() => new FilterCriteria
        {
            SearchString = searchTextBox.Current.Value,
            Ruleset = ruleset.Value,
            Status = statusDropdown.Current.Value
        };

        protected virtual IEnumerable<Drawable> CreateFilterControls()
        {
            statusDropdown = new SlimEnumDropdown<RoomStatusFilter>
            {
                RelativeSizeAxes = Axes.None,
                Width = 160,
            };

            statusDropdown.Current.BindValueChanged(_ => UpdateFilter());

            yield return statusDropdown;
        }

        #endregion

        public override void OnEntering(IScreen last)
        {
            base.OnEntering(last);

            onReturning();
        }

        public override void OnResuming(IScreen last)
        {
            base.OnResuming(last);

            if (selectedRoom.Value?.RoomID.Value == null)
                selectedRoom.Value = new Room();

            music?.EnsurePlayingSomething();

            onReturning();
        }

        public override bool OnExiting(IScreen next)
        {
            onLeaving();
            return base.OnExiting(next);
        }

        public override void OnSuspending(IScreen next)
        {
            onLeaving();
            base.OnSuspending(next);
        }

        protected override void OnFocus(FocusEvent e)
        {
            searchTextBox.TakeFocus();
        }

        private void onReturning()
        {
            searchTextBox.HoldFocus = true;
        }

        private void onLeaving()
        {
            searchTextBox.HoldFocus = false;

            // ensure any password prompt is dismissed.
            this.HidePopover();
        }

        public void Join(Room room, string password) => Schedule(() =>
        {
            if (joiningRoomOperation != null)
                return;

            joiningRoomOperation = ongoingOperationTracker?.BeginOperation();

            RoomManager?.JoinRoom(room, password, r =>
            {
                Open(room);
                joiningRoomOperation?.Dispose();
                joiningRoomOperation = null;
            }, _ =>
            {
                joiningRoomOperation?.Dispose();
                joiningRoomOperation = null;
            });
        });

        /// <summary>
        /// Push a room as a new subscreen.
        /// </summary>
        /// <param name="room">An optional template to use when creating the room.</param>
        public void Open(Room room = null) => Schedule(() =>
        {
            // Handles the case where a room is clicked 3 times in quick succession
            if (!this.IsCurrentScreen())
                return;

            OpenNewRoom(room ?? CreateNewRoom());
        });

        protected virtual void OpenNewRoom(Room room)
        {
            selectedRoom.Value = room;

            this.Push(CreateRoomSubScreen(room));
        }

        protected abstract OsuButton CreateNewRoomButton();

        /// <summary>
        /// Creates a new room.
        /// </summary>
        /// <returns>The created <see cref="Room"/>.</returns>
        protected abstract Room CreateNewRoom();

        protected abstract RoomSubScreen CreateRoomSubScreen(Room room);

        private void updateLoadingLayer()
        {
            if (operationInProgress.Value || !initialRoomsReceived.Value)
                loadingLayer.Show();
            else
                loadingLayer.Hide();
        }

        private class LoungeSearchTextBox : SearchTextBox
        {
            [BackgroundDependencyLoader]
            private void load()
            {
                BackgroundUnfocused = OsuColour.Gray(0.06f);
                BackgroundFocused = OsuColour.Gray(0.12f);
            }
        }
    }
}<|MERGE_RESOLUTION|>--- conflicted
+++ resolved
@@ -100,11 +100,7 @@
                         {
                             new Drawable[]
                             {
-<<<<<<< HEAD
-                                filterContainer = new Container
-=======
                                 searchTextBox = new LoungeSearchTextBox
->>>>>>> df24f7a8
                                 {
                                     Anchor = Anchor.CentreRight,
                                     Origin = Anchor.CentreRight,
