--- conflicted
+++ resolved
@@ -436,13 +436,9 @@
             {
                 // Apply the start time at the newly snapped-to position
                 double offset = result.Time.Value - draggedObject.StartTime;
-<<<<<<< HEAD
+
                 foreach (HitObject obj in Beatmap.SelectedHitObjects)
-=======
-
-                foreach (HitObject obj in SelectionHandler.SelectedHitObjects)
                 {
->>>>>>> da030842
                     obj.StartTime += offset;
                     Beatmap.Update(obj);
                 }
