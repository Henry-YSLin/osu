--- conflicted
+++ resolved
@@ -151,20 +151,13 @@
                     colour = displayColour.DisplayColour.Value;
                     break;
 
-<<<<<<< HEAD
-            var comboColour = combo.GetComboColour(skin);
-=======
                 case IHasComboInformation combo:
-                {
-                    var comboColours = skin.GetConfig<GlobalSkinColours, IReadOnlyList<Color4>>(GlobalSkinColours.ComboColours)?.Value ?? Array.Empty<Color4>();
-                    colour = combo.GetComboColour(comboColours);
+                    colour = combo.GetComboColour(skin);
                     break;
-                }
 
                 default:
                     return;
             }
->>>>>>> 6cc81c24
 
             if (IsSelected)
             {
