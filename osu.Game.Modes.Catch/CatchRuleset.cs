﻿// Copyright (c) 2007-2017 ppy Pty Ltd <contact@ppy.sh>.
// Licensed under the MIT Licence - https://raw.githubusercontent.com/ppy/osu/master/LICENCE

using OpenTK.Input;
using osu.Game.Beatmaps;
using osu.Game.Graphics;
<<<<<<< HEAD
using osu.Game.Modes.Catch.Beatmaps;
using osu.Game.Modes.Catch.Mods;
=======
>>>>>>> 5be18397
using osu.Game.Modes.Catch.UI;
using osu.Game.Modes.Mods;
using osu.Game.Modes.Objects;
using osu.Game.Modes.UI;
using osu.Game.Screens.Play;
using System.Collections.Generic;

namespace osu.Game.Modes.Catch
{
    public class CatchRuleset : Ruleset
    {
        public override HitRenderer CreateHitRendererWith(WorkingBeatmap beatmap) => new CatchHitRenderer(beatmap);

        public override IEnumerable<Mod> GetModsFor(ModType type)
        {
            switch (type)
            {
                case ModType.DifficultyReduction:
                    return new Mod[]
                    {
                        new CatchModEasy(),
                        new CatchModNoFail(),
                        new CatchModHalfTime(),
                    };

                case ModType.DifficultyIncrease:
                    return new Mod[]
                    {
                        new CatchModHardRock(),
                        new MultiMod
                        {
                            Mods = new Mod[]
                            {
                                new CatchModSuddenDeath(),
                                new CatchModPerfect(),
                            },
                        },
                        new MultiMod
                        {
                            Mods = new Mod[]
                            {
                                new CatchModDoubleTime(),
                                new CatchModNightcore(),
                            },
                        },
                        new CatchModHidden(),
                        new CatchModFlashlight(),
                    };

                case ModType.Special:
                    return new Mod[]
                    {
                        new CatchModRelax(),
                        null,
                        null,
                        new MultiMod
                        {
                            Mods = new Mod[]
                            {
                                new ModAutoplay(),
                                new ModCinema(),
                            },
                        },
                    };

                default:
                    return new Mod[] { };
            }
        }

        protected override PlayMode PlayMode => PlayMode.Catch;

        public override string Description => "osu!catch";

        public override FontAwesome Icon => FontAwesome.fa_osu_fruits_o;

        public override IEnumerable<KeyCounter> CreateGameplayKeys() => new KeyCounter[]
        {
            new KeyCounterKeyboard(Key.ShiftLeft),
            new KeyCounterMouse(MouseButton.Left),
            new KeyCounterMouse(MouseButton.Right)
        };

        public override ScoreProcessor CreateScoreProcessor(int hitObjectCount = 0) => null;

        public override HitObjectParser CreateHitObjectParser() => new NullHitObjectParser();

        public override DifficultyCalculator CreateDifficultyCalculator(Beatmap beatmap) => new CatchDifficultyCalculator(beatmap);
    }
}
<|MERGE_RESOLUTION|>--- conflicted
+++ resolved
@@ -1,101 +1,97 @@
-﻿// Copyright (c) 2007-2017 ppy Pty Ltd <contact@ppy.sh>.
-// Licensed under the MIT Licence - https://raw.githubusercontent.com/ppy/osu/master/LICENCE
-
-using OpenTK.Input;
-using osu.Game.Beatmaps;
-using osu.Game.Graphics;
-<<<<<<< HEAD
-using osu.Game.Modes.Catch.Beatmaps;
-using osu.Game.Modes.Catch.Mods;
-=======
->>>>>>> 5be18397
-using osu.Game.Modes.Catch.UI;
-using osu.Game.Modes.Mods;
-using osu.Game.Modes.Objects;
-using osu.Game.Modes.UI;
-using osu.Game.Screens.Play;
-using System.Collections.Generic;
-
-namespace osu.Game.Modes.Catch
-{
-    public class CatchRuleset : Ruleset
-    {
-        public override HitRenderer CreateHitRendererWith(WorkingBeatmap beatmap) => new CatchHitRenderer(beatmap);
-
-        public override IEnumerable<Mod> GetModsFor(ModType type)
-        {
-            switch (type)
-            {
-                case ModType.DifficultyReduction:
-                    return new Mod[]
-                    {
-                        new CatchModEasy(),
-                        new CatchModNoFail(),
-                        new CatchModHalfTime(),
-                    };
-
-                case ModType.DifficultyIncrease:
-                    return new Mod[]
-                    {
-                        new CatchModHardRock(),
-                        new MultiMod
-                        {
-                            Mods = new Mod[]
-                            {
-                                new CatchModSuddenDeath(),
-                                new CatchModPerfect(),
-                            },
-                        },
-                        new MultiMod
-                        {
-                            Mods = new Mod[]
-                            {
-                                new CatchModDoubleTime(),
-                                new CatchModNightcore(),
-                            },
-                        },
-                        new CatchModHidden(),
-                        new CatchModFlashlight(),
-                    };
-
-                case ModType.Special:
-                    return new Mod[]
-                    {
-                        new CatchModRelax(),
-                        null,
-                        null,
-                        new MultiMod
-                        {
-                            Mods = new Mod[]
-                            {
-                                new ModAutoplay(),
-                                new ModCinema(),
-                            },
-                        },
-                    };
-
-                default:
-                    return new Mod[] { };
-            }
-        }
-
-        protected override PlayMode PlayMode => PlayMode.Catch;
-
-        public override string Description => "osu!catch";
-
-        public override FontAwesome Icon => FontAwesome.fa_osu_fruits_o;
-
-        public override IEnumerable<KeyCounter> CreateGameplayKeys() => new KeyCounter[]
-        {
-            new KeyCounterKeyboard(Key.ShiftLeft),
-            new KeyCounterMouse(MouseButton.Left),
-            new KeyCounterMouse(MouseButton.Right)
-        };
-
-        public override ScoreProcessor CreateScoreProcessor(int hitObjectCount = 0) => null;
-
-        public override HitObjectParser CreateHitObjectParser() => new NullHitObjectParser();
-
-        public override DifficultyCalculator CreateDifficultyCalculator(Beatmap beatmap) => new CatchDifficultyCalculator(beatmap);
-    }
-}
+﻿// Copyright (c) 2007-2017 ppy Pty Ltd <contact@ppy.sh>.
+// Licensed under the MIT Licence - https://raw.githubusercontent.com/ppy/osu/master/LICENCE
+
+using OpenTK.Input;
+using osu.Game.Beatmaps;
+using osu.Game.Graphics;
+using osu.Game.Modes.Catch.Mods;
+using osu.Game.Modes.Catch.UI;
+using osu.Game.Modes.Mods;
+using osu.Game.Modes.Objects;
+using osu.Game.Modes.UI;
+using osu.Game.Screens.Play;
+using System.Collections.Generic;
+
+namespace osu.Game.Modes.Catch
+{
+    public class CatchRuleset : Ruleset
+    {
+        public override HitRenderer CreateHitRendererWith(WorkingBeatmap beatmap) => new CatchHitRenderer(beatmap);
+
+        public override IEnumerable<Mod> GetModsFor(ModType type)
+        {
+            switch (type)
+            {
+                case ModType.DifficultyReduction:
+                    return new Mod[]
+                    {
+                        new CatchModEasy(),
+                        new CatchModNoFail(),
+                        new CatchModHalfTime(),
+                    };
+
+                case ModType.DifficultyIncrease:
+                    return new Mod[]
+                    {
+                        new CatchModHardRock(),
+                        new MultiMod
+                        {
+                            Mods = new Mod[]
+                            {
+                                new CatchModSuddenDeath(),
+                                new CatchModPerfect(),
+                            },
+                        },
+                        new MultiMod
+                        {
+                            Mods = new Mod[]
+                            {
+                                new CatchModDoubleTime(),
+                                new CatchModNightcore(),
+                            },
+                        },
+                        new CatchModHidden(),
+                        new CatchModFlashlight(),
+                    };
+
+                case ModType.Special:
+                    return new Mod[]
+                    {
+                        new CatchModRelax(),
+                        null,
+                        null,
+                        new MultiMod
+                        {
+                            Mods = new Mod[]
+                            {
+                                new ModAutoplay(),
+                                new ModCinema(),
+                            },
+                        },
+                    };
+
+                default:
+                    return new Mod[] { };
+            }
+        }
+
+        protected override PlayMode PlayMode => PlayMode.Catch;
+
+        public override string Description => "osu!catch";
+
+        public override FontAwesome Icon => FontAwesome.fa_osu_fruits_o;
+
+        public override IEnumerable<KeyCounter> CreateGameplayKeys() => new KeyCounter[]
+        {
+            new KeyCounterKeyboard(Key.ShiftLeft),
+            new KeyCounterMouse(MouseButton.Left),
+            new KeyCounterMouse(MouseButton.Right)
+        };
+
+        public override ScoreProcessor CreateScoreProcessor(int hitObjectCount = 0) => null;
+
+        public override HitObjectParser CreateHitObjectParser() => new NullHitObjectParser();
+
+        public override DifficultyCalculator CreateDifficultyCalculator(Beatmap beatmap) => new CatchDifficultyCalculator(beatmap);
+    }
+}