<Project>
  <PropertyGroup>
    <OutputPath>bin\$(Configuration)</OutputPath>
    <WarningLevel>4</WarningLevel>
    <SchemaVersion>2.0</SchemaVersion>
    <BundleAssemblies>false</BundleAssemblies>
    <AotAssemblies>false</AotAssemblies>
    <LangVersion>default</LangVersion>
    <OutputType>Library</OutputType>
    <FileAlignment>512</FileAlignment>
    <GenerateSerializationAssemblies>Off</GenerateSerializationAssemblies>
    <AndroidApplication>True</AndroidApplication>
    <AndroidHttpClientHandlerType>Xamarin.Android.Net.AndroidClientHandler</AndroidHttpClientHandlerType>
    <TargetFrameworkVersion>v9.0</TargetFrameworkVersion>
    <AndroidUseLatestPlatformSdk>false</AndroidUseLatestPlatformSdk>
  </PropertyGroup>
  <PropertyGroup Condition=" '$(Configuration)|$(Platform)' == 'Debug|AnyCPU' ">
    <DebugSymbols>True</DebugSymbols>
    <DebugType>portable</DebugType>
    <Optimize>False</Optimize>
    <DefineConstants>DEBUG;TRACE</DefineConstants>
    <ErrorReport>prompt</ErrorReport>
    <EnableLLVM>false</EnableLLVM>
    <AndroidManagedSymbols>false</AndroidManagedSymbols>
    <AndroidLinkMode>SdkOnly</AndroidLinkMode>
    <AndroidUseSharedRuntime>true</AndroidUseSharedRuntime>
    <EmbedAssembliesIntoApk>false</EmbedAssembliesIntoApk>
    <MandroidI18n>cjk,mideast,other,rare,west</MandroidI18n>
    <AndroidEnableSGenConcurrent>true</AndroidEnableSGenConcurrent>
    <AndroidSupportedAbis>armeabi-v7a;x86;arm64-v8a</AndroidSupportedAbis>
    <AllowUnsafeBlocks>true</AllowUnsafeBlocks>
  </PropertyGroup>
  <PropertyGroup Condition=" '$(Configuration)|$(Platform)' == 'Release|AnyCPU' ">
    <DebugSymbols>false</DebugSymbols>
    <DebugType>None</DebugType>
    <Optimize>True</Optimize>
    <ErrorReport>prompt</ErrorReport>
	<EnableLLVM>true</EnableLLVM>
    <AndroidManagedSymbols>false</AndroidManagedSymbols>
    <AndroidLinkMode>SdkOnly</AndroidLinkMode>
    <AndroidUseSharedRuntime>False</AndroidUseSharedRuntime>
    <EmbedAssembliesIntoApk>true</EmbedAssembliesIntoApk>
    <MandroidI18n>cjk,mideast,other,rare,west</MandroidI18n>
    <AndroidEnableSGenConcurrent>true</AndroidEnableSGenConcurrent>
    <AndroidSupportedAbis>armeabi-v7a;x86;arm64-v8a</AndroidSupportedAbis>
    <AllowUnsafeBlocks>true</AllowUnsafeBlocks>
  </PropertyGroup>
  <ItemGroup>
    <None Include="$(MSBuildThisFileDirectory)\osu.licenseheader">
      <Link>osu.licenseheader</Link>
    </None>
    <AndroidNativeLibrary Include="$(MSBuildThisFileDirectory)\osu.Android\lib\**\*.so">
      <CopyToOutputDirectory>Always</CopyToOutputDirectory>
    </AndroidNativeLibrary>
  </ItemGroup>
  <ItemGroup>
    <Reference Include="System" />
    <Reference Include="System.Net.Http" />
    <Reference Include="System.Xml" />
    <Reference Include="System.Core" />
    <Reference Include="Mono.Android" />
    <Reference Include="Java.Interop" />
  </ItemGroup>
  <ItemGroup>
<<<<<<< HEAD
    <PackageReference Include="ppy.osu.Game.Resources" Version="2019.809.0" />
    <PackageReference Include="ppy.osu.Framework.Android" Version="2019.807.0" />
=======
    <PackageReference Include="ppy.osu.Game.Resources" Version="2019.731.1" />
    <PackageReference Include="ppy.osu.Framework.Android" Version="2019.809.0" />
>>>>>>> 907cf189
  </ItemGroup>
</Project><|MERGE_RESOLUTION|>--- conflicted
+++ resolved
@@ -62,12 +62,7 @@
     <Reference Include="Java.Interop" />
   </ItemGroup>
   <ItemGroup>
-<<<<<<< HEAD
     <PackageReference Include="ppy.osu.Game.Resources" Version="2019.809.0" />
-    <PackageReference Include="ppy.osu.Framework.Android" Version="2019.807.0" />
-=======
-    <PackageReference Include="ppy.osu.Game.Resources" Version="2019.731.1" />
     <PackageReference Include="ppy.osu.Framework.Android" Version="2019.809.0" />
->>>>>>> 907cf189
   </ItemGroup>
 </Project>