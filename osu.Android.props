--- conflicted
+++ resolved
@@ -51,13 +51,8 @@
     <Reference Include="Java.Interop" />
   </ItemGroup>
   <ItemGroup>
-<<<<<<< HEAD
-    <PackageReference Include="ppy.osu.Game.Resources" Version="2021.618.0" />
-    <PackageReference Include="ppy.osu.Framework.Android" Version="2021.622.0" />
-=======
     <PackageReference Include="ppy.osu.Game.Resources" Version="2021.706.0" />
     <PackageReference Include="ppy.osu.Framework.Android" Version="2021.707.0" />
->>>>>>> 05c4e025
   </ItemGroup>
   <ItemGroup Label="Transitive Dependencies">
     <!-- Realm needs to be directly referenced in all Xamarin projects, as it will not pull in its transitive dependencies otherwise. -->
