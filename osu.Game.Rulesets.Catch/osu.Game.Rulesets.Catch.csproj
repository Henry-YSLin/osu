--- conflicted
+++ resolved
@@ -1,18 +1,8 @@
-<<<<<<< HEAD
 ﻿<Project Sdk="Microsoft.NET.Sdk">
   <Import Project="..\osu.Game.props" />
   <Import Project="..\OpenTK.props" />
   <PropertyGroup Label="Project">
     <TargetFramework>netstandard2.0</TargetFramework>
-=======
-﻿<?xml version="1.0" encoding="utf-8"?>
-<Project ToolsVersion="14.0" DefaultTargets="Build" xmlns="http://schemas.microsoft.com/developer/msbuild/2003">
-  <Import Project="..\osu.Game.props" />
-  <PropertyGroup>
-    <Configuration Condition=" '$(Configuration)' == '' ">Debug</Configuration>
-    <Platform Condition=" '$(Platform)' == '' ">AnyCPU</Platform>
-    <ProjectGuid>{58F6C80C-1253-4A0E-A465-B8C85EBEADF3}</ProjectGuid>
->>>>>>> 442b234a
     <OutputType>Library</OutputType>
     <PlatformTarget>AnyCPU</PlatformTarget>
     <AllowUnsafeBlocks>true</AllowUnsafeBlocks>
@@ -23,76 +13,9 @@
     <Description>catch the fruit. to the beat.</Description>
     <Product>osu.Game.Rulesets.Catch</Product>
   </PropertyGroup>
-<<<<<<< HEAD
   <ItemGroup Label="Project References">
     <ProjectReference Include="..\osu-framework\osu.Framework\osu.Framework.csproj" />
     <ProjectReference Include="..\osu.Game\osu.Game.csproj" />
-=======
-  <PropertyGroup Condition=" '$(Configuration)|$(Platform)' == 'Debug|AnyCPU' ">
-    <DebugSymbols>true</DebugSymbols>
-    <DebugType>full</DebugType>
-    <Optimize>false</Optimize>
-    <OutputPath>bin\Debug\</OutputPath>
-    <DefineConstants>DEBUG;TRACE</DefineConstants>
-    <ErrorReport>prompt</ErrorReport>
-    <WarningLevel>4</WarningLevel>
-    <TreatWarningsAsErrors>false</TreatWarningsAsErrors>
-  </PropertyGroup>
-  <PropertyGroup Condition=" '$(Configuration)|$(Platform)' == 'Release|AnyCPU' ">
-    <DebugType>pdbonly</DebugType>
-    <Optimize>true</Optimize>
-    <OutputPath>bin\Release\</OutputPath>
-    <DefineConstants>TRACE</DefineConstants>
-    <ErrorReport>prompt</ErrorReport>
-    <WarningLevel>4</WarningLevel>
-    <TreatWarningsAsErrors>false</TreatWarningsAsErrors>
-  </PropertyGroup>
-  <ItemGroup>
-    <Reference Include="nunit.framework, Version=3.8.1.0, Culture=neutral, PublicKeyToken=2638cd05610744eb, processorArchitecture=MSIL">
-      <HintPath>$(SolutionDir)\packages\NUnit.3.8.1\lib\net45\nunit.framework.dll</HintPath>
-      <Private>True</Private>
-    </Reference>
-    <Reference Include="OpenTK, Version=3.0.0.0, Culture=neutral, PublicKeyToken=bad199fe84eb3df4, processorArchitecture=MSIL">
-      <HintPath>$(SolutionDir)\packages\OpenTK.3.0.0-git00009\lib\net20\OpenTK.dll</HintPath>
-      <Private>True</Private>
-    </Reference>
-    <Reference Include="System" />
-    <Reference Include="System.Collections" />
-    <Reference Include="System.Core" />
-  </ItemGroup>
-  <ItemGroup>
-    <Compile Include="Beatmaps\CatchBeatmapConverter.cs" />
-    <Compile Include="Beatmaps\CatchBeatmapProcessor.cs" />
-    <Compile Include="CatchDifficultyCalculator.cs" />
-    <Compile Include="CatchInputManager.cs" />
-    <Compile Include="Objects\Drawable\DrawableCatchHitObject.cs" />
-    <Compile Include="Objects\Drawable\DrawableDroplet.cs" />
-    <Compile Include="Objects\Drawable\DrawableJuiceStream.cs" />
-    <Compile Include="Objects\Drawable\Pieces\Pulp.cs" />
-    <Compile Include="Objects\JuiceStream.cs" />
-    <Compile Include="Scoring\CatchScoreProcessor.cs" />
-    <Compile Include="Judgements\CatchJudgement.cs" />
-    <Compile Include="Objects\CatchHitObject.cs" />
-    <Compile Include="Objects\Drawable\DrawableFruit.cs" />
-    <Compile Include="Objects\Droplet.cs" />
-    <Compile Include="Objects\Fruit.cs" />
-    <Compile Include="Objects\TinyDroplet.cs" />
-    <Compile Include="Properties\AssemblyInfo.cs" />
-    <Compile Include="Tests\TestCaseCatcherArea.cs" />
-    <Compile Include="Tests\TestCaseCatchStacker.cs" />
-    <Compile Include="Tests\TestCasePerformancePoints.cs" />
-    <Compile Include="Tests\TestCaseCatchPlayer.cs" />
-    <Compile Include="UI\CatcherArea.cs" />
-    <Compile Include="UI\CatchRulesetContainer.cs" />
-    <Compile Include="UI\CatchPlayfield.cs" />
-    <Compile Include="CatchRuleset.cs" />
-    <Compile Include="Mods\CatchMod.cs" />
-  </ItemGroup>
-  <ItemGroup>
-    <None Include="app.config" />
-    <None Include="OpenTK.dll.config" />
-    <None Include="packages.config" />
->>>>>>> 442b234a
   </ItemGroup>
   <ItemGroup Label="Package References">
     <PackageReference Include="NUnit" Version="3.8.1" />
