--- conflicted
+++ resolved
@@ -1,18 +1,7 @@
 ﻿// Copyright (c) ppy Pty Ltd <contact@ppy.sh>. Licensed under the MIT Licence.
 // See the LICENCE file in the repository root for full licence text.
 
-<<<<<<< HEAD
-using osu.Game.Beatmaps;
-using osu.Game.Graphics;
-using osu.Game.Rulesets.Catch.Mods;
-using osu.Game.Rulesets.Catch.UI;
-using osu.Game.Rulesets.Mods;
-using osu.Game.Rulesets.UI;
-=======
-#nullable disable
-
 using System;
->>>>>>> 7f5fe56c
 using System.Collections.Generic;
 using osu.Framework.Extensions.EnumExtensions;
 using osu.Framework.Graphics;
